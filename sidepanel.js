// 語言名稱映射
const languageNames = {
  'english': '英文',
  'japanese': '日文',
  'korean': '韓文',
  'dutch': '荷蘭文'
};

// Initialize security and performance utils
let securityUtils, performanceUtils, errorHandler;

// Safe logging wrapper
const log = (...args) => {
  if (typeof PerformanceUtils !== 'undefined') {
    PerformanceUtils.log(...args);
  }
};

// Safe error handling wrapper
const handleError = async (error, context = {}) => {
  if (typeof window !== 'undefined' && window.globalErrorHandler && typeof window.globalErrorHandler.handleError === 'function') {
    return await window.globalErrorHandler.handleError(error, context);
  }
  console.error('Error:', error);
  return { success: false, error: error.message };
};

// 監聽來自背景腳本的訊息
chrome.runtime.onMessage.addListener((request, sender, sendResponse) => {
  console.log('🔔 Sidepanel received message:', request.action, request.source);
  
  if (request.action === 'updateSidePanel') {
    // Check if this is from YouTube learning
    if (request.source === 'youtube-learning') {
      console.log('📖 Received YouTube learning text:', request.text);
      
      // Switch to video tab if not already there
      const videoBtn = document.getElementById('showVideoBtn');
      if (videoBtn) {
        videoBtn.click();
      }
      
      // Handle the analysis in the video tab
      setTimeout(() => {
<<<<<<< HEAD
=======
        recordLearningSearch(request.text, request.language, request.url, request.title);
        updateLearningDashboard();
>>>>>>> cb89f04b
        handleYouTubeTextAnalysis(request.text, request.url, request.title);
      }, 200);
      
      // Also trigger the normal analysis for the Analysis tab
      loadYouGlish(request.url, request.text, request.language);
    } else {
      // Regular analysis
      loadYouGlish(request.url, request.text, request.language);
    }
  }
});

// 儲存當前的查詢數據
let currentQueryData = {};
let currentAIAnalysis = null;
let lastProcessedQuery = null;

// Check for YouTube analysis data when sidepanel opens
async function checkForYouTubeAnalysis() {
  try {
    const result = await chrome.storage.local.get('youtubeAnalysis');
    if (result.youtubeAnalysis) {
      const data = result.youtubeAnalysis;
      // Check if data is recent (within last 5 minutes)
      if (Date.now() - data.timestamp < 5 * 60 * 1000) {
        console.log('📺 Found recent YouTube analysis data:', data.text);
        
        // Switch to video tab
        const videoBtn = document.getElementById('showVideoBtn');
        if (videoBtn) {
          videoBtn.click();
        }
        
        // Process the YouTube data
        setTimeout(() => {
          recordLearningSearch(data.text, data.language, data.originalUrl, data.title);
          updateLearningDashboard();
          handleYouTubeTextAnalysis(data.text, data.originalUrl, data.title);
        }, 500);
        
        // Load in analysis tab
        loadYouGlish(data.url, data.text, data.language);
        
        // Clear the data after processing
        chrome.storage.local.remove('youtubeAnalysis');
      }
    }
  } catch (error) {
    console.error('Error checking YouTube analysis:', error);
  }
}

// Initialize storage manager and analytics
let storageManager = null;

// Learning dashboard data
let learningStats = {
  totalSearches: 0,
  vocabularyCount: 0,
  todaySearches: 0,
  recentActivity: [],
  topVocabulary: [],
  lastUpdated: new Date().toISOString()
};

// Load learning stats from storage
async function loadLearningStats() {
  try {
    const result = await chrome.storage.local.get('learningStats');
    if (result.learningStats) {
      learningStats = { ...learningStats, ...result.learningStats };
      console.log('📚 Loaded learning stats:', learningStats.totalSearches, 'searches,', learningStats.vocabularyCount, 'vocabulary');
    }
  } catch (error) {
    console.error('Error loading learning stats:', error);
  }
}

// Save learning stats to storage
async function saveLearningStats() {
  try {
    await chrome.storage.local.set({ learningStats: learningStats });
    console.log('💾 Learning stats saved');
  } catch (error) {
    console.error('Error saving learning stats:', error);
  }
}

// Record learning search function
function recordLearningSearch(text, language, url, title) {
  const searchEntry = {
    text: text,
    language: language,
    url: url,
    title: title || '',
    timestamp: new Date().toISOString(),
    date: new Date().toDateString()
  };
  
  // Update stats
  learningStats.totalSearches++;
  learningStats.lastUpdated = new Date().toISOString();
  
  // Check if today's search
  const today = new Date().toDateString();
  if (searchEntry.date === today) {
    learningStats.todaySearches++;
  }
  
  // Add to recent activity (keep last 10)
  learningStats.recentActivity.unshift(searchEntry);
  if (learningStats.recentActivity.length > 10) {
    learningStats.recentActivity = learningStats.recentActivity.slice(0, 10);
  }
  
  // Update vocabulary tracking
  updateVocabularyTracking(text, language);
  
  // Add video to learning queue if it's a YouTube URL
  if (url && url.includes('youtube.com')) {
    const videoTitle = title || 'YouTube Video';
    const channelName = extractChannelFromYouTubeUrl(url) || 'Unknown Channel';
    addVideoToQueue(url, videoTitle, channelName);
  }
  
  // Save to storage
  saveLearningStats();
  
  console.log('📚 Learning search recorded:', searchEntry);
}

// Update vocabulary tracking
function updateVocabularyTracking(text, language) {
  const words = text.toLowerCase().split(/\s+/).filter(word => word.length > 2);
  
  words.forEach(word => {
    const existing = learningStats.topVocabulary.find(v => v.word === word);
    if (existing) {
      existing.count++;
      existing.lastSeen = new Date().toISOString();
    } else {
      learningStats.topVocabulary.push({
        word: word,
        language: language,
        count: 1,
        firstSeen: new Date().toISOString(),
        lastSeen: new Date().toISOString()
      });
    }
  });
  
  // Sort by count and keep top 20
  learningStats.topVocabulary.sort((a, b) => b.count - a.count);
  learningStats.topVocabulary = learningStats.topVocabulary.slice(0, 20);
  learningStats.vocabularyCount = learningStats.topVocabulary.length;
}

// Update learning dashboard function
function updateLearningDashboard() {
  // Update quick stats
  const totalSearchesEl = document.getElementById('quickTotalSearches');
  const vocabularyCountEl = document.getElementById('quickUniqueWords');
  const todaySearchesEl = document.getElementById('quickTodaySearches');
  
  if (totalSearchesEl) totalSearchesEl.textContent = learningStats.totalSearches;
  if (vocabularyCountEl) vocabularyCountEl.textContent = learningStats.vocabularyCount;
  if (todaySearchesEl) todaySearchesEl.textContent = learningStats.todaySearches;
  
  // Update recent activity
  updateRecentActivity();
  
  // Update top vocabulary
  updateTopVocabulary();
  
  // Update AI analysis insights
  updateAIInsights();
  
  console.log('📊 Learning dashboard updated');
}

// Update recent activity section
function updateRecentActivity() {
  console.log('🔄 Updating recent activity, found', learningStats.recentActivity.length, 'activities');
  const activityList = document.getElementById('quickHistoryList');
  if (!activityList) {
    console.log('❌ quickHistoryList element not found');
    return;
  }
  
  activityList.innerHTML = '';
  
  if (learningStats.recentActivity.length === 0) {
    console.log('📝 No learning activity, showing empty state');
    activityList.innerHTML = '<div class="activity-empty">開始學習後，這裡會顯示您的學習記錄</div>';
    return;
  }
  
  console.log('📋 Displaying', learningStats.recentActivity.length, 'learning activities');
  
  learningStats.recentActivity.forEach(activity => {
    const activityEl = document.createElement('div');
    activityEl.className = 'activity-item';
    activityEl.style.cssText = `
      padding: 12px;
      border-bottom: 1px solid #f0f0f0;
      display: flex;
      justify-content: space-between;
      align-items: center;
      transition: background-color 0.2s;
    `;
    
    const timeAgo = getTimeAgo(new Date(activity.timestamp));
    
    activityEl.innerHTML = `
      <div>
        <div style="font-weight: 500; color: #333; margin-bottom: 4px;">${activity.text}</div>
        <div style="font-size: 12px; color: #666;">${activity.language} • ${timeAgo}</div>
      </div>
      <button onclick="reAnalyzeFromHistory('${activity.text}', '${activity.language}')" 
              style="background: #1a73e8; color: white; border: none; padding: 6px 12px; border-radius: 4px; font-size: 12px; cursor: pointer;">
        重新分析
      </button>
    `;
    
    activityEl.addEventListener('mouseenter', () => {
      activityEl.style.backgroundColor = '#f8f9ff';
      activityEl.style.transform = 'translateX(4px) scale(1.01)';
      activityEl.style.boxShadow = '0 2px 12px rgba(26, 115, 232, 0.1)';
      activityEl.style.borderLeft = '3px solid #1a73e8';
      activityEl.style.transition = 'all 0.3s cubic-bezier(0.4, 0, 0.2, 1)';
    });
    
    activityEl.addEventListener('mouseleave', () => {
      activityEl.style.backgroundColor = '';
      activityEl.style.transform = '';
      activityEl.style.boxShadow = '';
      activityEl.style.borderLeft = '';
    });
    
    activityList.appendChild(activityEl);
  });
}

// Update top vocabulary section
function updateTopVocabulary() {
  const vocabularyList = document.getElementById('quickVocabList');
  if (!vocabularyList) return;
  
  vocabularyList.innerHTML = '';
  
  if (learningStats.topVocabulary.length === 0) {
    vocabularyList.innerHTML = '<div class="vocabulary-empty">開始查詢詞彙後，這裡會顯示您的熱門詞彙</div>';
    return;
  }
  
  learningStats.topVocabulary.slice(0, 10).forEach((vocab, index) => {
    const vocabEl = document.createElement('div');
    vocabEl.className = 'vocabulary-item';
    vocabEl.style.cssText = `
      padding: 10px 12px;
      border-bottom: 1px solid #f0f0f0;
      display: flex;
      justify-content: space-between;
      align-items: center;
      transition: background-color 0.2s;
    `;
    
    vocabEl.innerHTML = `
      <div style="display: flex; align-items: center; gap: 12px;">
        <span style="background: #1a73e8; color: white; width: 24px; height: 24px; border-radius: 50%; display: flex; align-items: center; justify-content: center; font-size: 12px; font-weight: 500;">
          ${index + 1}
        </span>
        <div>
          <div style="font-weight: 500; color: #333;">${vocab.word}</div>
          <div style="font-size: 12px; color: #666;">${vocab.language}</div>
        </div>
      </div>
      <div style="text-align: right;">
        <div style="font-weight: 500; color: #1a73e8;">${vocab.count}次</div>
        <div style="font-size: 12px; color: #666;">${getTimeAgo(new Date(vocab.lastSeen))}</div>
      </div>
    `;
    
    vocabEl.addEventListener('mouseenter', () => {
      vocabEl.style.backgroundColor = '#f0f8ff';
      vocabEl.style.transform = 'translateX(6px) scale(1.02)';
      vocabEl.style.boxShadow = '0 3px 15px rgba(26, 115, 232, 0.15)';
      vocabEl.style.borderLeft = '4px solid #1a73e8';
      vocabEl.style.borderRadius = '0 8px 8px 0';
      vocabEl.style.transition = 'all 0.3s cubic-bezier(0.4, 0, 0.2, 1)';
      
      // Add pulse effect to the rank number
      const rankSpan = vocabEl.querySelector('span');
      if (rankSpan) {
        rankSpan.style.animation = 'pulse 1s ease-in-out';
      }
    });
    
    vocabEl.addEventListener('mouseleave', () => {
      vocabEl.style.backgroundColor = '';
      vocabEl.style.transform = '';
      vocabEl.style.boxShadow = '';
      vocabEl.style.borderLeft = '';
      vocabEl.style.borderRadius = '';
      
      // Remove pulse effect
      const rankSpan = vocabEl.querySelector('span');
      if (rankSpan) {
        rankSpan.style.animation = '';
      }
    });
    
    vocabEl.addEventListener('click', () => {
      // Quick analyze this vocabulary
      reAnalyzeFromHistory(vocab.word, vocab.language);
    });
    
    vocabularyList.appendChild(vocabEl);
  });
}

// Update AI insights section
function updateAIInsights() {
  const insightsList = document.getElementById('aiInsightsList');
  if (!insightsList) return;
  
  const insights = generateLearningInsights();
  insightsList.innerHTML = '';
  
  insights.forEach(insight => {
    const insightEl = document.createElement('div');
    insightEl.className = 'insight-item';
    insightEl.style.cssText = `
      padding: 12px;
      background: ${insight.color};
      border-radius: 8px;
      margin-bottom: 8px;
      border-left: 4px solid ${insight.borderColor};
    `;
    
    insightEl.innerHTML = `
      <div style="font-weight: 500; color: #333; margin-bottom: 4px;">${insight.title}</div>
      <div style="font-size: 13px; color: #666; line-height: 1.4;">${insight.description}</div>
      <div style="margin-top: 8px;">
        <div style="background: #fff; height: 4px; border-radius: 2px; overflow: hidden;">
          <div style="background: ${insight.borderColor}; height: 100%; width: ${insight.progress}%; transition: width 0.3s;"></div>
        </div>
        <div style="font-size: 11px; color: #666; margin-top: 4px;">${insight.progress}% 完成</div>
      </div>
    `;
    
    insightsList.appendChild(insightEl);
  });
}

// Generate learning insights
function generateLearningInsights() {
  const insights = [];
  
  // Daily learning progress
  const todayProgress = Math.min((learningStats.todaySearches / 10) * 100, 100);
  insights.push({
    title: '今日學習進度',
    description: `今天已完成 ${learningStats.todaySearches} 次查詢，繼續保持！`,
    progress: todayProgress,
    color: '#e8f5e8',
    borderColor: '#4caf50'
  });
  
  // Vocabulary mastery
  const vocabularyProgress = Math.min((learningStats.vocabularyCount / 50) * 100, 100);
  insights.push({
    title: '詞彙掌握度',
    description: `已掌握 ${learningStats.vocabularyCount} 個詞彙，距離下一個里程碑還需 ${Math.max(0, 50 - learningStats.vocabularyCount)} 個`,
    progress: vocabularyProgress,
    color: '#e3f2fd',
    borderColor: '#2196f3'
  });
  
  // Learning consistency
  const consistencyProgress = Math.min((learningStats.totalSearches / 100) * 100, 100);
  insights.push({
    title: '學習一致性',
    description: `總共完成 ${learningStats.totalSearches} 次學習，保持規律學習很重要！`,
    progress: consistencyProgress,
    color: '#fff3e0',
    borderColor: '#ff9800'
  });
  
  return insights;
}

// Helper function to get time ago
function getTimeAgo(date) {
  const now = new Date();
  const diffMs = now - date;
  const diffMins = Math.floor(diffMs / 60000);
  const diffHours = Math.floor(diffMs / 3600000);
  const diffDays = Math.floor(diffMs / 86400000);
  
  if (diffMins < 1) return '剛剛';
  if (diffMins < 60) return `${diffMins}分鐘前`;
  if (diffHours < 24) return `${diffHours}小時前`;
  if (diffDays < 7) return `${diffDays}天前`;
  return date.toLocaleDateString('zh-TW');
}

// Re-analyze from history
function reAnalyzeFromHistory(text, language) {
  console.log('🔄 Re-analyzing from history:', text, language);
  
  // Switch to analysis tab
  const analysisBtn = document.getElementById('showAnalysisBtn');
  if (analysisBtn) analysisBtn.click();
  
  // Perform analysis
  setTimeout(() => {
    loadYouGlish('', text, language);
  }, 100);
}

// Quick action functions
function startPracticeSession() {
  console.log('🎯 Starting practice session');
  // Switch to vocabulary/flashcard tab if available
  const websiteBtn = document.getElementById('showWebsiteBtn');
  if (websiteBtn) websiteBtn.click();
}

function reviewVocabulary() {
  console.log('📚 Reviewing vocabulary');
  // Focus on top vocabulary
  updateTopVocabulary();
}

function exportLearningData() {
  console.log('💾 Exporting learning data');
  const dataToExport = {
    stats: learningStats,
    exportDate: new Date().toISOString(),
    version: '1.0'
  };
  
  const blob = new Blob([JSON.stringify(dataToExport, null, 2)], {type: 'application/json'});
  const url = URL.createObjectURL(blob);
  const a = document.createElement('a');
  a.href = url;
  a.download = `youglish-learning-data-${new Date().toISOString().split('T')[0]}.json`;
  a.click();
  URL.revokeObjectURL(url);
}
let learningAnalytics = null;
let studySessionGenerator = null;

// Authentication UI handlers
let authManager = null;
let cloudSyncManager = null;
let analyticsManager = null;
let subscriptionManager = null;

// Authentication UI setup
function setupAuthenticationUI() {
  const signInBtn = document.getElementById('signInBtn');
  const signOutBtn = document.getElementById('signOutBtn');
  const userInfo = document.getElementById('userInfo');
  const userAvatar = document.getElementById('userAvatar');
  const userEmail = document.getElementById('userEmail');

  // Sign In button click
  signInBtn.addEventListener('click', () => {
    // Open authentication popup
    const authUrl = chrome.runtime.getURL('auth-ui.html');
    const popup = window.open(authUrl, 'auth', 'width=500,height=700,scrollbars=yes,resizable=yes');
    
    // Listen for authentication success
    window.addEventListener('message', (event) => {
      if (event.data.type === 'auth-success') {
        updateAuthUI(event.data.user);
        popup.close();
      }
    });
  });

  // Sign Out button click
  signOutBtn.addEventListener('click', async () => {
    if (authManager) {
      const result = await authManager.signOut();
      if (result.success) {
        updateAuthUI(null);
      }
    }
  });

  // Check initial auth state
  setTimeout(() => {
    if (authManager?.isUserAuthenticated()) {
      updateAuthUI(authManager.getCurrentUser());
    }
  }, 1000);
}

// Update authentication UI based on user state
function updateAuthUI(user) {
  const signInBtn = document.getElementById('signInBtn');
  const signOutBtn = document.getElementById('signOutBtn');
  const userInfo = document.getElementById('userInfo');
  const userAvatar = document.getElementById('userAvatar');
  const userEmail = document.getElementById('userEmail');

  if (user) {
    // User is signed in
    signInBtn.style.display = 'none';
    signOutBtn.style.display = 'block';
    userInfo.style.display = 'flex';
    
    userAvatar.src = user.picture || 'data:image/svg+xml,<svg xmlns="http://www.w3.org/2000/svg" width="24" height="24" fill="currentColor" viewBox="0 0 24 24"><path d="M12 12c2.21 0 4-1.79 4-4s-1.79-4-4-4-4 1.79-4 4 1.79 4 4 4zm0 2c-2.67 0-8 1.34-8 4v2h16v-2c0-2.66-5.33-4-8-4z"/></svg>';
    userEmail.textContent = user.name || user.email;
    
    // Update subscription status
    const subscription = user.subscription;
    if (subscription && subscription.tier !== 'free') {
      signOutBtn.textContent = `👑 ${subscription.tier.charAt(0).toUpperCase() + subscription.tier.slice(1)}`;
      signOutBtn.title = `Signed in as ${user.email} (${subscription.tier} plan)`;
    } else {
      signOutBtn.textContent = '👤 Sign Out';
      signOutBtn.title = `Signed in as ${user.email} (Free plan)`;
    }
  } else {
    // User is signed out
    signInBtn.style.display = 'block';
    signOutBtn.style.display = 'none';
    userInfo.style.display = 'none';
  }
}

// Initialize services when scripts load
window.addEventListener('load', async () => {
  try {
    if (typeof StorageManager !== 'undefined') {
      storageManager = new StorageManager();
    }
    
    // Initialize learning analytics
    if (typeof LearningAnalytics !== 'undefined') {
      learningAnalytics = new LearningAnalytics();
      const initialized = await learningAnalytics.initialize();
      log('Learning Analytics initialized:', initialized);
    }
    
    // Initialize study session generator
    if (learningAnalytics && typeof StudySessionGenerator !== 'undefined') {
      studySessionGenerator = new StudySessionGenerator(learningAnalytics, window.flashcardManager);
      log('Study Session Generator initialized');
    }

    // Initialize authentication managers
    if (typeof window.authManager !== 'undefined') {
      authManager = window.authManager;
      log('Auth Manager initialized');
    }
    
    if (typeof window.cloudSyncManager !== 'undefined') {
      cloudSyncManager = window.cloudSyncManager;
      log('Cloud Sync Manager initialized');
    }
    
    if (typeof window.analyticsManager !== 'undefined') {
      analyticsManager = window.analyticsManager;
      log('Analytics Manager initialized');
    }
    
    if (typeof window.subscriptionManager !== 'undefined') {
      subscriptionManager = window.subscriptionManager;
      log('Subscription Manager initialized');
    }

    // Setup authentication UI
    setupAuthenticationUI();
    
    log('All services initialized successfully');
    
    // Add global event delegation for CSP-compliant event handling
    document.addEventListener('click', (e) => {
      // Handle audio badges with data-report-id
      const audioBadge = e.target.closest('[data-report-id]');
      if (audioBadge && audioBadge.classList.contains('audio-badge')) {
        e.preventDefault();
        const reportId = audioBadge.getAttribute('data-report-id');
        playReportAudio(reportId);
        return;
      }
      
      // Handle buttons with data-action attributes
      const actionBtn = e.target.closest('[data-action]');
      if (actionBtn) {
        e.preventDefault();
        const action = actionBtn.getAttribute('data-action');
        
        // Execute the action function if it exists
        if (typeof window[action] === 'function') {
          window[action]();
        } else if (action.includes('(')) {
          // Handle function calls with parameters (security-limited)
          try {
            // Only allow safe, predefined function calls
            if (action === 'loadAnalyticsView()') {
              loadAnalyticsView();
            }
          } catch (error) {
            console.error('Action execution failed:', error);
          }
        }
        return;
      }
    });
    
  } catch (error) {
    await handleError(error, { operation: 'service_initialization' });
  }
});

// 顯示搜尋結果
function showSearchResult(queryData) {
  log('showSearchResult called with:', queryData);
  
  // Track vocabulary interaction
  if (learningAnalytics && queryData.text && queryData.language) {
    learningAnalytics.recordVocabularyInteraction(
      queryData.text, 
      queryData.language, 
      'lookup', 
      { webpage: window.location.href }
    );
  }
  
  const welcome = document.getElementById('welcome');
  const searchInfo = document.getElementById('searchInfo');
  const searchResult = document.getElementById('searchResult');
  const searchTerm = document.getElementById('searchTerm');
  const searchLanguage = document.getElementById('searchLanguage');
  const languageBadge = document.getElementById('languageBadge');
  const openInNewTabBtn = document.getElementById('openInNewTabBtn');
  
  log('Elements found:', {
    welcome: !!welcome,
    searchInfo: !!searchInfo,
    searchResult: !!searchResult,
    searchTerm: !!searchTerm,
    searchLanguage: !!searchLanguage,
    languageBadge: !!languageBadge,
    openInNewTabBtn: !!openInNewTabBtn
  });
  
  // 檢查是否為新的搜尋查詢
  const queryKey = `${queryData.text}_${queryData.language}`;
  const isNewQuery = !lastProcessedQuery || lastProcessedQuery !== queryKey;
  
  // 儲存當前查詢數據
  currentQueryData = queryData;
  
  // 如果是新查詢，清空之前的分析結果並更新追蹤
  // 但不要清空已設定的分析結果 (例如重播時的快取結果)
  if (isNewQuery) {
    if (!currentAIAnalysis || queryData.autoAnalysis !== false) {
      currentAIAnalysis = null;
    }
    lastProcessedQuery = queryKey;
  }
  
  // 隱藏歡迎畫面
  welcome.style.display = 'none';
  
  // 更新搜尋資訊
  searchTerm.textContent = queryData.text;
  searchLanguage.textContent = languageNames[queryData.language] || queryData.language;
  languageBadge.textContent = queryData.language.toUpperCase();
  searchInfo.style.display = 'block';
  
  // 顯示新分頁按鈕
  openInNewTabBtn.style.display = 'inline-block';
  
  // 更新搜尋結果面板
  document.getElementById('resultText').textContent = queryData.text;
  document.getElementById('resultLanguage').textContent = languageNames[queryData.language] || queryData.language;
  
  // 顯示搜尋結果
  searchResult.style.display = 'block';
  
  // 初始化視圖切換
  initializeViewControls();
  
  // 確保分析視圖是預設顯示的，並且AI分析區域可見
  const analysisView = document.getElementById('analysisView');
  const videoView = document.getElementById('videoView');
  const historyView = document.getElementById('historyView');
  const savedReportsView = document.getElementById('savedReportsView');
  const flashcardsView = document.getElementById('flashcardsView');
  const showAnalysisBtn = document.getElementById('showAnalysisBtn');
  
  if (analysisView) {
    analysisView.style.display = 'block';
    // 確保AI分析區域也是可見的
    const aiAnalysisSection = document.getElementById('aiAnalysisSection');
    if (aiAnalysisSection) {
      aiAnalysisSection.style.display = 'block';
    }
  }
  if (videoView) videoView.style.display = 'none';
  if (historyView) historyView.style.display = 'none';
  if (savedReportsView) savedReportsView.style.display = 'none';
  if (flashcardsView) flashcardsView.style.display = 'none';
  
  // 設定分析按鈕為活動狀態
  document.querySelectorAll('.view-button').forEach(btn => btn.classList.remove('active'));
  if (showAnalysisBtn) showAnalysisBtn.classList.add('active');
  
  log('Analysis view set as default active view');
  
  // 載入多個發音網站選項
  loadPronunciationSites(queryData);
  
  // 只對新查詢觸發自動分析和發音 (如果啟用且服務可用)
  if (isNewQuery && queryData.autoAnalysis === true) {
    setTimeout(async () => {
      try {
        log('Auto-analysis requested for:', queryData.text);
        
        // Ensure aiService is initialized first
        if (typeof aiService !== 'undefined' && aiService && !aiService.isInitialized) {
          log('Initializing AI service for auto-generation...');
          await aiService.initialize();
        }
        
        if (typeof generateAIAnalysis === 'function' && typeof aiService !== 'undefined' && aiService) {
          // Auto-generate AI analysis
          generateAIAnalysis().catch(err => log('Auto-analysis failed quietly:', err));
          
          // Auto-generate and cache audio for future flashcard use
          setTimeout(async () => {
            if (currentQueryData.text && currentQueryData.language) {
              try {
                log('🔊 Auto-generating and caching audio for:', currentQueryData.text);
                // Try OpenAI TTS first (just cache, don't play)
                const audioData = await generateOpenAIAudio(
                  currentQueryData.text, 
                  currentQueryData.language, 
                  false // Don't play immediately, just cache
                );
                
                if (audioData) {
                  log('✅ Audio cached for future flashcard use');
                } else if (aiService && aiService.isAudioAvailable && aiService.isAudioAvailable()) {
                  // Fallback to original audio generation
                  log('⚠️ OpenAI TTS not available, using fallback audio generation');
                  generateAudioPronunciation().catch(err => log('Auto-audio failed quietly:', err));
                } else {
                  log('Auto-audio skipped: no audio service available');
                }
              } catch (error) {
                log('Auto-audio caching failed:', error);
                // Fallback to original method if available
                if (aiService && aiService.isAudioAvailable && aiService.isAudioAvailable()) {
                  generateAudioPronunciation().catch(err => log('Auto-audio failed quietly:', err));
                }
              }
            }
          }, 3000); // 3 second delay to let AI analysis finish first
          
        } else {
          log('Auto-generation skipped: AI service not available or not initialized');
          log('Debug info:', {
            generateAIAnalysisExists: typeof generateAIAnalysis === 'function',
            aiServiceExists: typeof aiService !== 'undefined',
            aiServiceValue: !!aiService,
            isInitialized: aiService?.isInitialized
          });
        }
      } catch (error) {
        log('Auto-analysis error (non-blocking):', error);
      }
    }, 2000); // Longer delay to ensure everything is loaded
  }
  
  // AI analysis section should be visible by default in analysis view
}

// 初始化視圖控制
function initializeViewControls() {
  const showAnalysisBtn = document.getElementById('showAnalysisBtn');
  const showVideoBtn = document.getElementById('showVideoBtn');
  const showWebsitesBtn = document.getElementById('showWebsitesBtn');
  const showHistoryBtn = document.getElementById('showHistoryBtn');
  const showSavedReportsBtn = document.getElementById('showSavedReportsBtn');
  const showFlashcardsBtn = document.getElementById('showFlashcardsBtn');
  const showAnalyticsBtn = document.getElementById('showAnalyticsBtn');
  const openNewTabBtn = document.getElementById('openNewTabBtn');
  const analysisView = document.getElementById('analysisView');
  const videoView = document.getElementById('videoView');
  const websitesView = document.getElementById('websitesView');
  const historyView = document.getElementById('historyView');
  const savedReportsView = document.getElementById('savedReportsView');
  const flashcardsView = document.getElementById('flashcardsView');
  const analyticsView = document.getElementById('analyticsView');
  
  // 分析視圖按鈕
  if (showAnalysisBtn) {
    showAnalysisBtn.onclick = () => {
      // Remove active from all view buttons
      document.querySelectorAll('.view-button').forEach(btn => btn.classList.remove('active'));
      showAnalysisBtn.classList.add('active');
      
      // Show analysis view, hide all others
      if (analysisView) analysisView.style.display = 'block';
      if (videoView) videoView.style.display = 'none';
      if (websitesView) websitesView.style.display = 'none';
      if (historyView) historyView.style.display = 'none';
      if (savedReportsView) savedReportsView.style.display = 'none';
      if (flashcardsView) flashcardsView.style.display = 'none';
      if (analyticsView) analyticsView.style.display = 'none';
      
      log('Switched to analysis view');
    };
  }
  
  // 影片視圖按鈕
  if (showVideoBtn) {
    showVideoBtn.onclick = () => {
      console.log('🎥 VIDEO TAB CLICKED! Loading pronunciation sites');
      // Remove active from all view buttons
      document.querySelectorAll('.view-button').forEach(btn => btn.classList.remove('active'));
      showVideoBtn.classList.add('active');
      
      // Show video view, hide all others
      if (analysisView) analysisView.style.display = 'none';
      if (videoView) videoView.style.display = 'block';
      if (websitesView) websitesView.style.display = 'none';
      if (historyView) historyView.style.display = 'none';
      if (savedReportsView) savedReportsView.style.display = 'none';
      if (flashcardsView) flashcardsView.style.display = 'none';
      if (analyticsView) analyticsView.style.display = 'none';
      
<<<<<<< HEAD
      // Initialize video learning controls
      // FIXED: Function was missing and causing browser freeze
      try {
        initializeVideoLearningControls();
      } catch (error) {
        console.log('Video learning controls not available in sidepanel context:', error);
        // Show simple message instead
        if (videoView) {
          videoView.innerHTML = `
            <div style="padding: 20px; text-align: center;">
              <h3>🎬 Video Learning</h3>
              <p>Video learning features are available when watching videos on YouTube.</p>
              <p>Go to YouTube and look for the "🎬 Learn ON" button in the top-right corner.</p>
              <br>
              <div style="background: #f0f0f0; padding: 15px; border-radius: 8px; text-align: left;">
                <strong>Quick Guide:</strong><br>
                1. Visit youtube.com/watch?v=...<br>
                2. Wait for the green "🎬 Learn ON" button to appear<br>
                3. Turn on YouTube subtitles<br>
                4. Click "🎬 Learn ON" to highlight words<br>
                5. Click highlighted words for analysis
              </div>
            </div>
          `;
        }
      }
=======
      // Initialize learning dashboard for video tab
      console.log('📹 Video tab clicked - Initializing learning dashboard');
      
      // Update learning dashboard with current stats
      updateLearningDashboard();
      
      // Don't initialize video learning controls as they override the HTML dashboard
      // The video tab should show the learning dashboard from HTML, not dynamic content
>>>>>>> cb89f04b
      
      log('Switched to video view');
    };
  }
  
  // 網站視圖按鈕
  if (showWebsitesBtn) {
    showWebsitesBtn.onclick = () => {
      console.log('🌐 WEBSITES TAB CLICKED! Loading pronunciation sites');
      // Remove active from all view buttons
      document.querySelectorAll('.view-button').forEach(btn => btn.classList.remove('active'));
      showWebsitesBtn.classList.add('active');
      
      // Show websites view, hide all others
      if (analysisView) analysisView.style.display = 'none';
      if (videoView) videoView.style.display = 'none';
      if (websitesView) websitesView.style.display = 'block';
      if (historyView) historyView.style.display = 'none';
      if (savedReportsView) savedReportsView.style.display = 'none';
      if (flashcardsView) flashcardsView.style.display = 'none';
      if (analyticsView) analyticsView.style.display = 'none';
      
      // Load pronunciation sites for current query
      console.log('🌐 Website tab clicked. currentQueryData:', currentQueryData);
      
      const queryToUse = (currentQueryData && currentQueryData.text) ? 
        currentQueryData : 
        { text: 'hello', language: 'english' };
        
      console.log('🌐 Loading pronunciation sites for:', queryToUse.text);
      
      // Load pronunciation sites for websites view
      loadWebsitePronunciationSites(queryToUse);
      
      log('Switched to websites view');
    };
  }
  
  // 歷史記錄視圖按鈕
  if (showHistoryBtn) {
    showHistoryBtn.onclick = () => {
      // Remove active from all view buttons
      document.querySelectorAll('.view-button').forEach(btn => btn.classList.remove('active'));
      showHistoryBtn.classList.add('active');
      
      // Show history view, hide all others
      if (analysisView) analysisView.style.display = 'none';
      if (videoView) videoView.style.display = 'none';
      if (websitesView) websitesView.style.display = 'none';
      if (historyView) historyView.style.display = 'block';
      if (savedReportsView) savedReportsView.style.display = 'none';
      if (flashcardsView) flashcardsView.style.display = 'none';
      if (analyticsView) analyticsView.style.display = 'none';
      
      loadHistoryView();
      console.log('Switched to history view');
    };
  }
  
  // 已保存報告視圖按鈕
  if (showSavedReportsBtn) {
    showSavedReportsBtn.onclick = () => {
      // Remove active from all view buttons
      document.querySelectorAll('.view-button').forEach(btn => btn.classList.remove('active'));
      showSavedReportsBtn.classList.add('active');
      
      // Show saved reports view, hide all others
      if (analysisView) analysisView.style.display = 'none';
      if (videoView) videoView.style.display = 'none';
      if (websitesView) websitesView.style.display = 'none';
      if (historyView) historyView.style.display = 'none';
      if (savedReportsView) savedReportsView.style.display = 'block';
      if (flashcardsView) flashcardsView.style.display = 'none';
      if (analyticsView) analyticsView.style.display = 'none';
      
      loadSavedReports();
      console.log('Switched to saved reports view');
    };
  }
  
  // 記憶卡視圖按鈕
  if (showFlashcardsBtn) {
    showFlashcardsBtn.onclick = () => {
      // Remove active from all view buttons
      document.querySelectorAll('.view-button').forEach(btn => btn.classList.remove('active'));
      showFlashcardsBtn.classList.add('active');
      
      // Show flashcards view, hide all others
      if (analysisView) analysisView.style.display = 'none';
      if (videoView) videoView.style.display = 'none';
      if (websitesView) websitesView.style.display = 'none';
      if (historyView) historyView.style.display = 'none';
      if (savedReportsView) savedReportsView.style.display = 'none';
      if (analyticsView) analyticsView.style.display = 'none';
      if (flashcardsView) flashcardsView.style.display = 'block';
      
      loadFlashcardsView();
      console.log('Switched to flashcards view');
    };
  }

  // Analytics view button
  if (showAnalyticsBtn) {
    showAnalyticsBtn.onclick = async () => {
      // Remove active from all view buttons
      document.querySelectorAll('.view-button').forEach(btn => btn.classList.remove('active'));
      showAnalyticsBtn.classList.add('active');
      
      // Show analytics view, hide all others
      if (analysisView) analysisView.style.display = 'none';
      if (videoView) videoView.style.display = 'none';
      if (websitesView) websitesView.style.display = 'none';
      if (historyView) historyView.style.display = 'none';
      if (savedReportsView) savedReportsView.style.display = 'none';
      if (flashcardsView) flashcardsView.style.display = 'none';
      if (analyticsView) analyticsView.style.display = 'block';
      
      await loadAnalyticsView();
      console.log('Switched to analytics view');
    };
  }
  
  // 新分頁按鈕
  if (openNewTabBtn) {
    openNewTabBtn.onclick = () => {
      if (currentQueryData.primaryUrl) {
        chrome.tabs.create({ url: currentQueryData.primaryUrl });
      }
    };
  }
  
  // searchAgainBtn removed - was causing UI conflicts
}

// 載入發音網站選項 - 從 amazing copy 複製的完整版本
function loadPronunciationSites(queryData) {
  const pronunciationOptions = document.getElementById('pronunciationOptions');
  const siteDescriptions = document.getElementById('siteDescriptions');
  
  // 清空現有內容
  // Clear content safely
  if (pronunciationOptions) {
    while (pronunciationOptions.firstChild) {
      pronunciationOptions.removeChild(pronunciationOptions.firstChild);
    }
  }
  if (siteDescriptions) {
    while (siteDescriptions.firstChild) {
      siteDescriptions.removeChild(siteDescriptions.firstChild);
    }
  }
  
  // 根據語言定義網站選項
  const siteConfigs = getSiteConfigs(queryData.language);
  
  // 按類別分組網站
  const categories = {
    'pronunciation': { name: '🎯 發音學習', sites: [] },
    'dictionary': { name: '📚 字典查詢', sites: [] },
    'context': { name: '💭 語境例句', sites: [] },
    'translation': { name: '🌐 翻譯服務', sites: [] },
    'examples': { name: '📝 例句資料庫', sites: [] },
    'community': { name: '👥 社群問答', sites: [] },
    'academic': { name: '🎓 學術寫作', sites: [] },
    'slang': { name: '🏙️ 俚語俗語', sites: [] },
    'search': { name: '🔍 搜尋引擎', sites: [] }
  };
  
  // 分類網站 with priority assignments
  siteConfigs.forEach((config, index) => {
    const category = config.category || 'pronunciation';
    const url = queryData.allUrls && queryData.allUrls[config.name] ? 
                queryData.allUrls[config.name] : 
                generateUrlForSite(config.name, queryData.text, queryData.language);
    
    // Assign priority based on site name and category
    let priority = 'recommended';
    if (config.name === 'YouGlish' || (config.category === 'pronunciation' && index === 0)) {
      priority = 'primary';
    } else if (config.name === 'PlayPhrase.me' || (config.category === 'pronunciation' && index === 1)) {
      priority = 'secondary';
    } else if ((config.category === 'pronunciation' && index === 2) || config.name === 'Forvo') {
      priority = 'tertiary';
    }
    
    categories[category].sites.push({
      ...config,
      url: url,
      isPrimary: priority === 'primary',
      isSecondary: priority === 'secondary',
      isTertiary: priority === 'tertiary',
      priority: priority
    });
  });
  
  // 生成分類顯示
  Object.keys(categories).forEach(categoryKey => {
    const category = categories[categoryKey];
    if (category.sites.length === 0) return;
    
    // 創建分類標題
    const categoryHeader = document.createElement('div');
    categoryHeader.className = 'category-header';
    // Use SecurityUtils for safe DOM manipulation
    if (window.SecurityFixes) {
      window.SecurityFixes.safeClearElement(categoryHeader);
      const h4 = window.SecurityFixes.safeCreateElement('h4', category.name);
      const span = window.SecurityFixes.safeCreateElement('span', `${category.sites.length} 個網站`, 'category-count');
      categoryHeader.appendChild(h4);
      categoryHeader.appendChild(span);
    } else {
      categoryHeader.innerHTML = `
        <h4>${category.name}</h4>
        <span class="category-count">${category.sites.length} 個網站</span>
      `;
    }
    if (pronunciationOptions) pronunciationOptions.appendChild(categoryHeader);
    
    // 生成該分類的網站選項
    category.sites.forEach(site => {
      const option = document.createElement('div');
      option.className = `pronunciation-option ${site.isPrimary ? 'primary' : ''}`;
      
      let badgeText = '推薦開啟';
      let badgeClass = 'recommended';
      
      switch(site.priority) {
        case 'primary':
          badgeText = '主要開啟';
          badgeClass = 'primary';
          break;
        case 'secondary':
          badgeText = '備選開啟';
          badgeClass = 'secondary';
          break;
        case 'tertiary':
          badgeText = '其他開啟';
          badgeClass = 'tertiary';
          break;
        default:
          badgeText = '推薦開啟';
          badgeClass = 'recommended';
      }
      
      // Use SecurityUtils for safe DOM manipulation
      if (window.SecurityFixes) {
        window.SecurityFixes.safeClearElement(option);
        
        const infoDiv = window.SecurityFixes.safeCreateElement('div', '', 'option-info');
        const iconSpan = window.SecurityFixes.safeCreateElement('span', site.icon, 'option-icon');
        const detailsDiv = window.SecurityFixes.safeCreateElement('div', '', 'option-details');
        const nameH5 = window.SecurityFixes.safeCreateElement('h5', site.name);
        const descP = window.SecurityFixes.safeCreateElement('p', site.description);
        
        detailsDiv.appendChild(nameH5);
        detailsDiv.appendChild(descP);
        infoDiv.appendChild(iconSpan);
        infoDiv.appendChild(detailsDiv);
        
        const actionDiv = window.SecurityFixes.safeCreateElement('div', '', 'option-actions');
        const badgeSpan = window.SecurityFixes.safeCreateElement('span', badgeText, `option-badge ${badgeClass}`);
        
        actionDiv.appendChild(badgeSpan);
        option.appendChild(infoDiv);
        option.appendChild(actionDiv);
      } else {
        option.innerHTML = `
          <div class="option-info">
            <span class="option-icon">${site.icon}</span>
            <div class="option-details">
              <h5>${site.name}</h5>
              <p>${site.description}</p>
            </div>
          </div>
          <div class="option-actions">
            <span class="option-badge ${badgeClass}">${badgeText}</span>
          </div>
        `;
      }
      
      // Add click handler for the entire option
      option.addEventListener('click', () => {
        chrome.tabs.create({ url: site.url });
        // Add visual feedback
        option.style.backgroundColor = '#e3f2fd';
        setTimeout(() => {
          option.style.backgroundColor = '';
        }, 300);
      });

      if (pronunciationOptions) {
        pronunciationOptions.appendChild(option);
      }
    });
  });
  
  // 生成網站描述
  if (siteDescriptions) {
    siteConfigs.forEach(config => {
      const li = document.createElement('li');
      // Use SecurityUtils for safe text content
      if (window.SecurityFixes) {
        window.SecurityFixes.safeClearElement(li);
        const strong = window.SecurityFixes.safeCreateElement('strong', config.name);
        const description = document.createTextNode(`: ${config.longDescription || config.description}`);
        li.appendChild(strong);
        li.appendChild(description);
      } else {
        li.innerHTML = `<strong>${config.name}</strong>: ${config.longDescription || config.description}`;
      }
      siteDescriptions.appendChild(li);
    });
  }
}

// 載入網站
function loadSite(url) {
  if (!url) return;
  
  const iframe = document.getElementById('youglishFrame');
  const loading = document.getElementById('loading');
  
  if (iframe && loading) {
    loading.style.display = 'block';
    iframe.src = url;
    
    iframe.onload = () => {
      loading.style.display = 'none';
    };
    
    iframe.onerror = () => {
      loading.style.display = 'none';
      console.error('Failed to load URL:', url);
    };
  }
}

// 根據語言獲取網站配置 - 從 amazing copy 複製的完整版本
function getSiteConfigs(language) {
  const configs = {
    english: [
      {
        name: 'YouGlish',
        icon: '📺',
        description: 'YouTube 影片發音範例',
        longDescription: '基於 YouTube 影片的發音範例，涵蓋各種口音和情境',
        category: 'pronunciation'
      },
      {
        name: 'PlayPhrase.me',
        icon: '🎬',
        description: '電影片段中的真實發音',
        longDescription: '從電影和電視劇中提取真實的發音片段，適合學習自然語調',
        category: 'pronunciation'
      },
      {
        name: 'Forvo',
        icon: '🔊',
        description: '多國母語者發音字典',
        longDescription: '由母語者錄製的標準發音，支援多種口音和方言',
        category: 'pronunciation'
      },
      {
        name: 'Cambridge Dictionary',
        icon: '📖',
        description: '權威英語字典',
        longDescription: '劍橋大學出版的權威英語字典，包含詳細定義、例句和語法',
        category: 'dictionary'
      },
      {
        name: 'Thesaurus.com',
        icon: '🔤',
        description: '英語同義詞字典',
        longDescription: '豐富的同義詞、反義詞和相關詞彙，幫助擴展詞彙量',
        category: 'dictionary'
      },
      {
        name: 'Reverso Context',
        icon: '🌐',
        description: '真實語境例句',
        longDescription: '來自網絡和文檔的真實使用例句，了解詞彙的實際用法',
        category: 'context'
      },
      {
        name: 'Urban Dictionary',
        icon: '🏙️',
        description: '英語俚語字典',
        longDescription: '現代英語俚語、網絡用語和非正式表達的字典',
        category: 'slang'
      },
      {
        name: 'Ludwig',
        icon: '🎓',
        description: '學術寫作範例',
        longDescription: '學術和專業寫作的範例，適合提高正式英語寫作水平',
        category: 'academic'
      }
    ],
    japanese: [
      {
        name: 'YouGlish',
        icon: '📺',
        description: 'YouTube 日語發音範例',
        longDescription: '基於 YouTube 影片的日語發音範例',
        category: 'pronunciation'
      },
      {
        name: 'PlayPhrase.me',
        icon: '🎬',
        description: '影視劇日語發音',
        longDescription: '從電影和電視劇中查找日語詞彙的真實發音和使用情境',
        category: 'pronunciation'
      },
      {
        name: 'Immersion Kit',
        icon: '🎌',
        description: '日語動漫例句',
        longDescription: '從日語動漫、電影中提取真實的日語例句和發音',
        category: 'pronunciation'
      },
      {
        name: 'Forvo',
        icon: '🔊',
        description: '日語母語者發音',
        longDescription: '由日語母語者錄製的標準發音',
        category: 'pronunciation'
      },
      {
        name: 'Jisho.org',
        icon: '📚',
        description: '最佳日語字典',
        longDescription: '最全面的線上日語字典，包含漢字、讀音、例句和語法',
        category: 'dictionary'
      },
      {
        name: 'Reverso Context',
        icon: '🌐',
        description: '日語語境例句',
        longDescription: '真實的日語使用例句，幫助理解詞彙和語法的實際用法',
        category: 'context'
      },
      {
        name: 'Tatoeba',
        icon: '💬',
        description: '日語例句資料庫',
        longDescription: '大量的日語例句和翻譯，適合學習日語表達方式',
        category: 'examples'
      },
      {
        name: 'HiNative',
        icon: '🗣️',
        description: '日語母語者問答',
        longDescription: '向日語母語者提問，獲得專業的語言使用建議',
        category: 'community'
      }
    ],
    dutch: [
      {
        name: 'YouGlish',
        icon: '📺',
        description: 'YouTube 荷蘭語範例',
        longDescription: '基於 YouTube 影片的荷蘭語發音範例',
        category: 'pronunciation'
      },
      {
        name: 'Forvo',
        icon: '🔊',
        description: '荷蘭語母語者發音',
        longDescription: '由荷蘭語母語者錄製的標準發音，最適合荷蘭語學習',
        category: 'pronunciation'
      },
      {
        name: 'Van Dale',
        icon: '📖',
        description: '權威荷蘭語字典',
        longDescription: '荷蘭最權威的字典，包含詳細定義、語法和用法',
        category: 'dictionary'
      },
      {
        name: 'Linguee',
        icon: '🔍',
        description: '荷蘭語翻譯與例句',
        longDescription: '基於真實文檔的翻譯和例句，了解荷蘭語的實際用法',
        category: 'context'
      },
      {
        name: 'Reverso Context',
        icon: '🌐',
        description: '荷蘭語語境例句',
        longDescription: '真實的荷蘭語使用例句，幫助理解詞彙的實際用法',
        category: 'context'
      },
      {
        name: 'Google 搜尋',
        icon: '🔍',
        description: '荷蘭語發音搜尋',
        longDescription: '使用 Google 搜尋荷蘭語發音相關資源',
        category: 'search'
      }
    ],
    korean: [
      {
        name: 'YouGlish',
        icon: '📺',
        description: 'YouTube 韓語發音範例',
        longDescription: '基於 YouTube 影片的韓語發音範例',
        category: 'pronunciation'
      },
      {
        name: 'Forvo',
        icon: '🔊',
        description: '韓語母語者發音',
        longDescription: '由韓語母語者錄製的標準發音',
        category: 'pronunciation'
      },
      {
        name: 'Naver Dictionary',
        icon: '📚',
        description: '韓語權威字典',
        longDescription: '韓國最權威的線上字典，包含詳細定義、例句和語法',
        category: 'dictionary'
      },
      {
        name: 'Papago',
        icon: '🔄',
        description: 'Naver 翻譯服務',
        longDescription: '韓國 Naver 開發的高品質翻譯服務，特別適合韓語',
        category: 'translation'
      },
      {
        name: 'HiNative',
        icon: '🗣️',
        description: '韓語母語者問答',
        longDescription: '向韓語母語者提問，獲得專業的語言使用建議',
        category: 'community'
      },
      {
        name: 'Google 搜尋',
        icon: '🔍',
        description: '韓語發音搜尋',
        longDescription: '使用 Google 搜尋韓語發音相關資源',
        category: 'search'
      }
    ]
  };
  
  return configs[language] || configs.english;
}

// 為網站生成 URL
function generateUrlForSite(siteName, text, language) {
  const encodedText = encodeURIComponent(text);
  
  // Handle language-specific URLs
  if (siteName === 'PlayPhrase.me') {
    // Language-specific PlayPhrase.me URLs
    const languageMap = {
      'japanese': 'ja',
      'korean': 'ko',
      'dutch': 'nl',
      'english': 'en'
    };
    
    const langCode = languageMap[language];
    if (langCode && langCode !== 'en') {
      return `https://www.playphrase.me/#/search?q=${encodedText}&language=${langCode}`;
    }
    
    // Default English PlayPhrase.me (no language parameter needed)
    return `https://www.playphrase.me/#/search?q=${encodedText}`;
  }
  
  if (siteName === 'Immersion Kit') {
    // Japanese sentence examples from anime/movies
    return `https://www.immersionkit.com/dictionary?keyword=${encodedText}`;
  }
  
  if (siteName === 'Reverso Context') {
    // Language-specific Reverso Context
    const reverseLangMap = {
      'english': 'english-chinese',
      'japanese': 'japanese-chinese', 
      'korean': 'korean-chinese',
      'dutch': 'dutch-chinese'
    };
    const reverseLang = reverseLangMap[language] || 'english-chinese';
    return `https://context.reverso.net/translation/${reverseLang}/${encodedText}`;
  }
  
  if (siteName === 'Papago') {
    // Language-specific Papago
    const papagoLangMap = {
      'english': '?sk=en&tk=zh-TW',
      'japanese': '?sk=ja&tk=zh-TW',
      'korean': '?sk=ko&tk=zh-TW',
      'dutch': '?sk=nl&tk=zh-TW'
    };
    const papagoLang = papagoLangMap[language] || '?sk=en&tk=zh-TW';
    return `https://papago.naver.com/${papagoLang}&st=${encodedText}`;
  }
  
  if (siteName === 'Google 搜尋') {
    // Language-specific Google search
    const searchTerms = {
      'english': `${encodedText}+pronunciation`,
      'japanese': `${encodedText}+発音+読み方`,
      'korean': `${encodedText}+발음`,
      'dutch': `${encodedText}+uitspraak`
    };
    const searchTerm = searchTerms[language] || `${encodedText}+pronunciation`;
    return `https://www.google.com/search?q=${searchTerm}`;
  }
  
  // Default URL mapping
  const urlMaps = {
    'YouGlish': `https://youglish.com/pronounce/${encodedText}/${language}`,
    'Forvo': `https://forvo.com/word/${encodedText}/`,
    'Cambridge Dictionary': `https://dictionary.cambridge.org/dictionary/english/${encodedText}`,
    'Thesaurus.com': `https://www.thesaurus.com/browse/${encodedText}`,
    'Urban Dictionary': `https://www.urbandictionary.com/define.php?term=${encodedText}`,
    'Ludwig': `https://ludwig.guru/s/${encodedText}`,
    'Jisho.org': `https://jisho.org/search/${encodedText}`,
    'Tatoeba': `https://tatoeba.org/en/sentences/search?query=${encodedText}`,
    'HiNative': `https://hinative.com/questions?search=${encodedText}`,
    'Van Dale': `https://www.vandale.nl/gratis-woordenboek/nederlands/betekenis/${encodedText}`,
    'Linguee': `https://www.linguee.com/english-dutch/search?source=dutch&query=${encodedText}`,
    'Naver Dictionary': `https://en.dict.naver.com/#/search?query=${encodedText}`
  };
  
  return urlMaps[siteName] || `https://youglish.com/pronounce/${encodedText}/${language}`;
}

// 載入網站視圖的發音網站選項
function loadWebsitePronunciationSites(queryData) {
  const pronunciationOptions = document.getElementById('websitePronunciationOptions');
  const siteDescriptions = document.getElementById('websiteSiteDescriptions');
  
  // Clear existing content safely
  if (pronunciationOptions) {
    while (pronunciationOptions.firstChild) {
      pronunciationOptions.removeChild(pronunciationOptions.firstChild);
    }
  }
  
  if (siteDescriptions) {
    while (siteDescriptions.firstChild) {
      siteDescriptions.removeChild(siteDescriptions.firstChild);
    }
  }
  
  // Get site configurations based on language
  const siteConfigs = getSiteConfigs(queryData.language);
  
  // Group sites by category
  const categories = {
    'pronunciation': { name: '🎯 發音學習', sites: [] },
    'dictionary': { name: '📚 字典查詢', sites: [] },
    'context': { name: '💭 語境例句', sites: [] },
    'slang': { name: '🏙️ 俚語俗語', sites: [] },
    'academic': { name: '🎓 學術寫作', sites: [] },
    'examples': { name: '📝 例句資料庫', sites: [] },
    'translation': { name: '🌐 翻譯服務', sites: [] },
    'search': { name: '🔍 搜尋引擎', sites: [] }
  };
  
  // Categorize sites with priority assignments
  siteConfigs.forEach((config, index) => {
    const category = config.category || 'pronunciation';
    const url = queryData.allUrls && queryData.allUrls[config.name] ? 
                queryData.allUrls[config.name] : 
                generateUrlForSite(config.name, queryData.text, queryData.language);
    
    // Assign priority based on site name and category
    let priority = 'recommended';
    if (config.name === 'YouGlish' || (config.category === 'pronunciation' && index === 0)) {
      priority = 'primary';
    } else if (config.name === 'PlayPhrase.me' || (config.category === 'pronunciation' && index === 1)) {
      priority = 'secondary';
    } else if ((config.category === 'pronunciation' && index === 2) || config.name === 'Forvo') {
      priority = 'tertiary';
    }
    
    categories[category].sites.push({
      ...config,
      url: url,
      index: index,
      priority: priority
    });
  });
  
  // Generate category sections
  Object.entries(categories).forEach(([categoryKey, category]) => {
    if (category.sites.length === 0) return;
    
    // Create category header with count
    const categoryHeader = document.createElement('div');
    categoryHeader.className = 'category-header';
    categoryHeader.innerHTML = `
      <h4>${category.name}</h4>
      <span class="category-count">${category.sites.length} 個網站</span>
    `;
    
    if (pronunciationOptions) pronunciationOptions.appendChild(categoryHeader);
    
    // Create site options for this category
    category.sites.forEach(site => {
      const option = document.createElement('div');
      option.className = `pronunciation-option ${site.priority === 'primary' ? 'primary' : ''}`;
      
      // Determine badge text and class
      let badgeText = '推薦開啟';
      let badgeClass = 'recommended';
      
      switch(site.priority) {
        case 'primary':
          badgeText = '主要開啟';
          badgeClass = 'primary';
          break;
        case 'secondary':
          badgeText = '備選開啟';
          badgeClass = 'secondary';
          break;
        case 'tertiary':
          badgeText = '其他開啟';
          badgeClass = 'tertiary';
          break;
        default:
          badgeText = '推薦開啟';
          badgeClass = 'recommended';
      }
      
      option.innerHTML = `
        <div class="option-info">
          <span class="option-icon">${site.icon}</span>
          <div class="option-details">
            <h5>${site.name}</h5>
            <p>${site.description}</p>
          </div>
        </div>
        <div class="option-actions">
          <span class="option-badge ${badgeClass}">${badgeText}</span>
          <button class="open-new-tab-btn" title="在新標籤頁開啟" style="background: none; border: none; cursor: pointer; padding: 4px; margin-left: 8px; color: #666;">
            <svg width="16" height="16" viewBox="0 0 24 24" fill="currentColor">
              <path d="M19 19H5V5h7V3H5c-1.11 0-2 .9-2 2v14c0 1.1.89 2 2 2h14c1.1 0 2-.9 2-2v-7h-2v7zM14 3v2h3.59l-9.83 9.83 1.41 1.41L19 6.41V10h2V3h-7z"/>
            </svg>
          </button>
        </div>
      `;
      
      // Handle click on the main option
      option.addEventListener('click', (e) => {
        // Don't trigger if clicking the new tab button
        if (e.target.closest('.open-new-tab-btn')) return;
        
        console.log(`🌐 Opening ${site.name}: ${site.url}`);
        loadWebsiteInFrame(site.url, site.name);
        
        // Add visual feedback
        option.style.backgroundColor = '#e3f2fd';
        option.style.transform = 'scale(0.98)';
        option.style.transition = 'all 0.2s';
        
        // Show active state
        document.querySelectorAll('.pronunciation-option').forEach(opt => {
          opt.classList.remove('active');
          opt.style.borderColor = '';
        });
        option.classList.add('active');
        option.style.borderColor = '#1a73e8';
        option.style.borderWidth = '2px';
        
        setTimeout(() => {
          option.style.backgroundColor = '';
          option.style.transform = '';
        }, 300);
      });
      
      // Handle new tab button click
      const newTabBtn = option.querySelector('.open-new-tab-btn');
      if (newTabBtn) {
        newTabBtn.addEventListener('click', (e) => {
          e.stopPropagation();
          console.log(`🚀 Opening ${site.name} in new tab`);
          window.open(site.url, '_blank');
          
          // Visual feedback
          newTabBtn.style.color = '#1a73e8';
          setTimeout(() => {
            newTabBtn.style.color = '#666';
          }, 300);
        });
      }
      
      if (pronunciationOptions) {
        pronunciationOptions.appendChild(option);
      }
      
      // Add to descriptions
      if (siteDescriptions) {
        const descItem = document.createElement('li');
        descItem.innerHTML = `<strong>${site.name}:</strong> ${site.longDescription || site.description}`;
        siteDescriptions.appendChild(descItem);
      }
    });
  });
}

// 在網站框架中載入網站
function loadWebsiteInFrame(url, siteName) {
  const frame = document.getElementById('websiteFrame');
  const loading = document.getElementById('websiteLoading');
  const error = document.getElementById('websiteError');
  const frameContainer = document.getElementById('websiteIframeContainer');
  
  // Show loading state
  if (loading) loading.style.display = 'block';
  if (error) error.style.display = 'none';
  if (frameContainer) frameContainer.style.display = 'block';
  
  if (frame) {
    // Clear previous content
    frame.src = 'about:blank';
    
    // Set new source
    setTimeout(() => {
      frame.src = url;
      console.log(`🚀 Loading ${siteName}: ${url}`);
    }, 100);
    
    frame.onload = () => {
      if (loading) loading.style.display = 'none';
      console.log(`✅ Successfully loaded ${siteName}`);
      
      // Update the current site display
      const currentSiteEl = document.getElementById('currentWebsiteName');
      if (currentSiteEl) {
        currentSiteEl.textContent = `當前網站: ${siteName}`;
        currentSiteEl.style.display = 'block';
      }
    };
    
    frame.onerror = () => {
      if (loading) loading.style.display = 'none';
      if (error) {
        error.style.display = 'block';
        error.innerHTML = `
          <div>❌ 無法載入 ${siteName}</div>
          <div style="font-size: 12px; margin-top: 8px;">請檢查網絡連接或嘗試其他網站</div>
          <button onclick="loadWebsiteInFrame('${url}', '${siteName}')" style="margin-top: 8px; padding: 4px 12px; background: #1a73e8; color: white; border: none; border-radius: 4px; cursor: pointer;">
            重試
          </button>
        `;
      }
      console.error(`❌ Failed to load ${siteName}`);
    };
  }
}

// 載入 YouGlish
function loadYouGlish(url, text, language) {
  const queryData = {
    text: text,
    language: language,
    primaryUrl: url,
    secondaryUrl: '',
    tertiaryUrl: '',
    allUrls: { 'YouGlish': url },
    autoAnalysis: true // Enable auto-analysis for YouTube learning
  };
  
  showSearchResult(queryData);
  loadSite(url);
  
  // 保存查詢到本地儲存 (both current and historical)
  const queryId = `query_${Date.now()}_${Math.random().toString(36).substr(2, 9)}`;
  const storageData = {
    text: text,
    language: language,
    url: url,
    primaryUrl: url,
    timestamp: Date.now()
  };
  
  // Save current query
  chrome.storage.local.set({
    currentQuery: storageData,
    [queryId]: storageData // Also save as historical entry
  }, () => {
    if (chrome.runtime.lastError) {
      console.error('Failed to save query:', chrome.runtime.lastError);
    } else {
      console.log('Query saved successfully:', storageData);
    }
  });
  
  // Also maintain a persistent history list
  chrome.storage.local.get(['searchHistory'], (result) => {
    let history = result.searchHistory || [];
    
    // Check if this query already exists (avoid duplicates)
    const exists = history.some(item => 
      item.text === text && item.language === language
    );
    
    if (!exists) {
      // Add new query to the beginning
      history.unshift(storageData);
      
      // Keep only the last 50 entries
      if (history.length > 50) {
        history = history.slice(0, 50);
      }
      
      // Save updated history
      chrome.storage.local.set({ searchHistory: history }, () => {
        if (chrome.runtime.lastError) {
          console.error('Failed to save history:', chrome.runtime.lastError);
        } else {
          console.log('History updated, total items:', history.length);
        }
      });
    }
  });
}

// 載入歷史記錄視圖
async function loadHistoryView() {
  const historyContainer = document.getElementById('historyList');
  const historyStats = document.getElementById('historyStats');
  const historyEmpty = document.getElementById('historyEmpty');
  
  if (!historyContainer) {
    console.error('History container not found');
    return;
  }
  
  log('Loading history view...');
  
  try {
    // Get both history and AI reports to match error status
    console.log('🔍 Requesting history from background script...');
    const [historyResponse, reportsResponse] = await Promise.all([
      new Promise((resolve, reject) => {
        chrome.runtime.sendMessage({ action: 'getHistory' }, (response) => {
          if (chrome.runtime.lastError) {
            console.error('❌ Chrome runtime error:', chrome.runtime.lastError);
            reject(chrome.runtime.lastError);
          } else {
            console.log('📚 History response received:', response);
            resolve(response);
          }
        });
      }),
      storageManager ? storageManager.getAIReports() : Promise.resolve([])
    ]);
    
    if (historyResponse && historyResponse.success) {
      const history = historyResponse.history || [];
      const reports = reportsResponse || [];
      
      log('Loaded history from HistoryManager:', history.length, 'items');
      log('Loaded AI reports for error status:', reports.length, 'items');
      
      if (history.length === 0) {
        // Show empty state
        if (historyContainer) {
          if (window.SecurityFixes) {
            window.SecurityFixes.safeClearElement(historyContainer);
          } else {
            historyContainer.innerHTML = '';
          }
        }
        if (historyEmpty) historyEmpty.style.display = 'block';
        if (historyStats) {
          if (window.SecurityFixes) {
            window.SecurityFixes.safeUpdateStats(historyStats, '📊 沒有搜尋記錄');
          } else {
            historyStats.innerHTML = '<p>📊 沒有搜尋記錄</p>';
          }
        }
        return;
      }
      
      // Hide empty state
      if (historyEmpty) historyEmpty.style.display = 'none';
      
      // Match history items with AI reports to get error status
      const historyWithErrorStatus = history.map(historyItem => {
        // Find matching AI report by text and language
        const matchingReport = reports.find(report => 
          report.searchText.toLowerCase().trim() === historyItem.text.toLowerCase().trim() &&
          report.language.toLowerCase() === historyItem.language.toLowerCase()
        );
        
        return {
          ...historyItem,
          hasErrors: matchingReport ? matchingReport.hasErrors : null,
          isCorrect: matchingReport ? matchingReport.isCorrect : null,
          errorTypes: matchingReport ? matchingReport.errorTypes : [],
          errorCount: matchingReport ? matchingReport.errorCount : 0
        };
      });
      
      // Update stats with error information
      if (historyStats) {
        const totalQueries = historyWithErrorStatus.reduce((sum, item) => sum + (item.queryCount || 1), 0);
        const languageStats = {};
        historyWithErrorStatus.forEach(item => {
          languageStats[item.language] = (languageStats[item.language] || 0) + 1;
        });
        
        // Add error statistics
        const itemsWithAnalysis = historyWithErrorStatus.filter(item => item.hasErrors !== null);
        const correctItems = itemsWithAnalysis.filter(item => item.isCorrect);
        const errorItems = itemsWithAnalysis.filter(item => item.hasErrors);
        
        let statsText = `📊 總共 ${historyWithErrorStatus.length} 個搜尋詞，${totalQueries} 次查詢`;
        if (itemsWithAnalysis.length > 0) {
          statsText += ` | ✅ 正確: ${correctItems.length} ❌ 錯誤: ${errorItems.length}`;
        }
        statsText += ` | 語言分布: ${Object.entries(languageStats).map(([lang, count]) => `${languageNames[lang] || lang}: ${count}`).join(', ')}`;
        
        if (window.SecurityFixes) {
          window.SecurityFixes.safeUpdateStats(historyStats, statsText);
        } else {
          historyStats.innerHTML = `<p>${statsText}</p>`;
        }
      }
      
      // Store history data for filtering
      if (window.setCurrentHistoryData) {
        window.setCurrentHistoryData(historyWithErrorStatus);
      }
      
      // Display history items with error status
      displayHistoryItems(historyWithErrorStatus);
      
    } else {
      console.error('Failed to load history:', response?.error);
      // Fallback to old method
      loadHistoryViewFallback();
    }
  } catch (error) {
    console.error('Error loading history:', error);
    // Fallback to old method
    loadHistoryViewFallback();
  }
}

// Fallback method using old storage approach
function loadHistoryViewFallback() {
  console.log('Using fallback history loading method...');
  
  chrome.storage.local.get(['searchHistory', 'currentQuery'], (data) => {
    console.log('Loading history fallback, storage data:', data);
    
    let queries = [];
    
    // First try to get from the persistent history list
    if (data.searchHistory && Array.isArray(data.searchHistory)) {
      queries = data.searchHistory.filter(item => item && item.text);
      console.log('Loaded from searchHistory:', queries.length, 'items');
    }
    
    // If no persistent history, fall back to old method
    if (queries.length === 0) {
      console.log('No persistent history found, using oldest fallback method');
      
      // Check for current query
      if (data.currentQuery && data.currentQuery.text) {
        queries.push({
          text: data.currentQuery.text,
          language: data.currentQuery.language,
          url: data.currentQuery.url || data.currentQuery.primaryUrl,
          timestamp: data.currentQuery.timestamp || Date.now()
        });
      }
      
      // Get all storage data to find old queries
      chrome.storage.local.get(null, (allData) => {
        Object.keys(allData).forEach(key => {
          if (key.startsWith('query_')) {
            const query = allData[key];
            if (query && query.text) {
              queries.push({
                text: query.text,
                language: query.language,
                url: query.url || query.primaryUrl,
                timestamp: query.timestamp || Date.now()
              });
            }
          }
        });
        
        // Remove duplicates and sort
        const uniqueQueries = queries.filter((query, index, self) => 
          index === self.findIndex(q => q.text === query.text && q.language === query.language)
        );
        
        uniqueQueries.sort((a, b) => (b.timestamp || 0) - (a.timestamp || 0));
        
        displayHistoryItems(uniqueQueries);
      });
      return; // Exit early for fallback method
    }
    
    // 按時間排序 (already should be sorted, but just in case)
    queries.sort((a, b) => (b.timestamp || 0) - (a.timestamp || 0));
    
    log('Found queries:', queries.length);
    displayHistoryItems(queries);
  });
}

// Extract display logic into separate function
function displayHistoryItems(queries) {
  const historyContainer = document.getElementById('historyList');
  if (!historyContainer) return;
  
  // 清空容器
  if (window.SecurityFixes) {
    window.SecurityFixes.safeClearElement(historyContainer);
  } else {
    historyContainer.innerHTML = '';
  }
  
  if (queries.length === 0) {
    if (window.SecurityFixes) {
      const emptyDiv = window.SecurityFixes.safeCreateElement('div', '', 'history-empty');
      const p1 = window.SecurityFixes.safeCreateElement('p', '📝 沒有搜尋歷史');
      const p2 = window.SecurityFixes.safeCreateElement('p', '開始搜尋單字或短語來建立學習記錄！');
      p2.style.color = '#666';
      p2.style.fontSize = '12px';
      emptyDiv.appendChild(p1);
      emptyDiv.appendChild(p2);
      historyContainer.appendChild(emptyDiv);
    } else {
      historyContainer.innerHTML = '<div class="history-empty"><p>📝 沒有搜尋歷史</p><p style="color: #666; font-size: 12px;">開始搜尋單字或短語來建立學習記錄！</p></div>';
    }
    return;
  }
  
  // 顯示查詢歷史
  queries.slice(0, 50).forEach(query => {
    const item = document.createElement('div');
    item.className = 'history-item';
    
    const date = new Date(query.timestamp || Date.now());
    const dateStr = new Date(query.timestamp).toLocaleDateString('zh-TW') + ' ' + new Date(query.timestamp).toLocaleTimeString('zh-TW', { hour: '2-digit', minute: '2-digit' });
    
    // Handle both old format (query.url) and HistoryManager format
    const queryCount = query.queryCount || 1;
    const detectionMethod = query.detectionMethod || 'auto';
    const websitesUsed = query.websitesUsed || [];
    
    // Create history item using SecurityUtils with error status
    if (window.SecurityFixes) {
      window.SecurityFixes.safeCreateHistoryItem(item, {
        text: query.text || 'Unknown',
        language: languageNames[query.language] || query.language || 'Unknown',
        timestamp: query.timestamp,
        queryCount: queryCount,
        detectionMethod: detectionMethod,
        websitesUsed: websitesUsed,
        id: query.id,
        // Error status information
        hasErrors: query.hasErrors,
        isCorrect: query.isCorrect,
        errorTypes: query.errorTypes,
        errorCount: query.errorCount,
        // Video source information
        videoSource: query.videoSource
      });
    } else {
      // Fallback to innerHTML (unsafe)
      item.innerHTML = `
        <div class="history-item-header">
          <div class="history-text">${query.text || 'Unknown'}</div>
          <div class="history-actions">
            <button class="history-action-btn replay" data-text="${query.text}" data-language="${query.language}" data-id="${query.id || ''}">重播</button>
            <button class="history-action-btn audio" data-text="${query.text}" data-language="${query.language}" title="播放語音">🔊</button>
            ${query.id ? `<button class="history-action-btn delete" data-id="${query.id}">刪除</button>` : ''}
          </div>
        </div>
        ${query.videoSource ? `
          <div class="history-video-source" style="margin-top: 8px; padding: 8px; background-color: #f8f9fa; border-radius: 6px; border-left: 3px solid #ff0000;">
            <div class="video-info" style="display: flex; align-items: center; gap: 8px;">
              <span class="video-icon" style="font-size: 16px;">📹</span>
              <div class="video-details" style="flex: 1;">
                <div class="video-title" style="font-weight: 500; font-size: 13px; color: #1a73e8; margin-bottom: 2px;">${query.videoSource.title}</div>
                <div class="video-channel" style="font-size: 12px; color: #666;">${query.videoSource.channel}</div>
              </div>
              <button class="video-return-btn" data-video-url="${query.videoSource.url || ''}" style="padding: 4px 8px; font-size: 11px; background-color: #ff0000; color: white; border: none; border-radius: 4px; cursor: pointer;">返回影片</button>
            </div>
          </div>
        ` : ''}
        <div class="history-meta">
          <span class="history-language">${languageNames[query.language] || query.language || 'Unknown'}</span>
          <span class="history-date">${dateStr}</span>
          ${queryCount > 1 ? `<span class="history-count">${queryCount}次查詢</span>` : ''}
          <span class="history-method">${detectionMethod === 'auto' ? '自動' : detectionMethod === 'manual' ? '手動' : detectionMethod}</span>
          ${websitesUsed.length > 0 ? `<span class="history-websites">${websitesUsed.join(', ')}</span>` : ''}
        </div>
      `;
    }
    
    historyContainer.appendChild(item);
    
    // Add event listeners
    const replayButton = item.querySelector('.history-action-btn.replay');
    const audioButton = item.querySelector('.history-action-btn.audio');
    const deleteButton = item.querySelector('.history-action-btn.delete');
    const videoReturnButton = item.querySelector('.video-return-btn');
    
    if (replayButton) {
      replayButton.addEventListener('click', async (e) => {
        e.stopPropagation();
        const text = replayButton.dataset.text;
        const language = replayButton.dataset.language;
        console.log('Replaying query:', { text, language });
        if (text && language) {
          await replayQuery(text, language);
        }
      });
    }
    
    if (audioButton) {
      audioButton.addEventListener('click', async (e) => {
        e.stopPropagation();
        const text = audioButton.dataset.text;
        const language = audioButton.dataset.language;
        console.log('Playing history audio:', { text, language });
        if (text && language) {
          await playHistoryAudio(text, language, audioButton);
        }
      });
    }
    
    if (deleteButton) {
      deleteButton.addEventListener('click', async (e) => {
        e.stopPropagation();
        const id = deleteButton.dataset.id;
        if (id && confirm('確定要刪除這個搜尋記錄嗎？')) {
          try {
            console.log('🗑️ Deleting history record:', id);
            const response = await new Promise((resolve, reject) => {
              chrome.runtime.sendMessage({ action: 'deleteHistoryRecord', id }, (response) => {
                if (chrome.runtime.lastError) {
                  console.error('❌ Chrome runtime error during delete:', chrome.runtime.lastError);
                  reject(chrome.runtime.lastError);
                } else {
                  console.log('🗑️ Delete response:', response);
                  resolve(response);
                }
              });
            });
            if (response && response.success) {
              console.log('✅ History record deleted successfully:', id);
              loadHistoryView(); // Reload the view
            } else {
              console.error('❌ Failed to delete history record:', response?.error);
              alert('刪除失敗: ' + (response?.error || '未知錯誤'));
            }
          } catch (error) {
            console.error('Error deleting history record:', error);
            alert('刪除失敗');
          }
        }
      });
    }
    
    if (videoReturnButton) {
      videoReturnButton.addEventListener('click', async (e) => {
        e.stopPropagation();
        const videoUrl = videoReturnButton.dataset.videoUrl;
        if (videoUrl) {
          console.log('📹 Returning to video:', videoUrl);
          try {
            // Open the video URL in a new tab
            chrome.tabs.create({ url: videoUrl });
          } catch (error) {
            console.error('❌ Failed to open video:', error);
            // Fallback to window.open
            window.open(videoUrl, '_blank');
          }
        }
      });
    }
    
    // Make the whole item clickable (except buttons)
    item.addEventListener('click', async (e) => {
      if (!e.target.classList.contains('history-action-btn') && !e.target.classList.contains('video-return-btn')) {
        const text = query.text;
        const language = query.language;
        if (text && language) {
          await replayQuery(text, language);
        }
      }
    });
  });
  
  console.log(`Displayed ${queries.length} history items`);
}

// 重播查詢
async function replayQuery(text, language, url) {
  console.log('Replaying query:', { text, language, url });
  
  // If no URL, create a default YouGlish URL
  if (!url) {
    url = `https://youglish.com/pronounce/${encodeURIComponent(text)}/${language}`;
  }
  
  // Check for existing AI analysis first
  let existingAnalysis = null;
  let autoAnalysis = true;
  
  try {
    if (storageManager) {
      const reports = await storageManager.getAIReports({
        language: language,
        searchText: text
      });
      
      // Find exact match for the text and language
      const exactMatch = reports.find(report => 
        report.searchText.toLowerCase() === text.toLowerCase() && 
        report.language === language
      );
      
      if (exactMatch && exactMatch.analysisData) {
        console.log('Found existing AI analysis for replay:', exactMatch.id);
        existingAnalysis = exactMatch.analysisData;
        autoAnalysis = false; // Don't generate new analysis
        
        // Also restore cached audio if available
        if (exactMatch.audioData && exactMatch.audioData.audioUrl) {
          const cacheKey = `${text.toLowerCase()}_${language}`;
          const cachedAudioData = {
            text: text,
            language: language,
            audioUrl: exactMatch.audioData.audioUrl,
            blobUrl: exactMatch.audioData.audioUrl, // Use audioUrl as fallback for blobUrl
            size: exactMatch.audioData.size || 0,
            voice: exactMatch.audioData.voice || 'OpenAI TTS',
            timestamp: Date.now()
          };
          
          window.audioCache.set(cacheKey, cachedAudioData);
          console.log('🎯 Restored cached audio for replay:', text, 'from saved report');
        }
      }
    }
  } catch (error) {
    console.error('Error checking for existing analysis:', error);
    // Continue with new analysis on error
  }
  
  // Create query data object
  const queryData = {
    text: text,
    language: language,
    primaryUrl: url,
    secondaryUrl: '',
    tertiaryUrl: '',
    allUrls: { 'YouGlish': url },
    autoAnalysis: autoAnalysis
  };
  
  // For replays with existing analysis, work like saved reports
  if (existingAnalysis) {
    console.log('Displaying cached AI analysis for replay');
    currentAIAnalysis = existingAnalysis;
    
    // Show search result first
    showSearchResult(queryData);
    
    // Then immediately show the cached analysis
    showAIResult(existingAnalysis);
  } else {
    // Normal flow for new queries
    showSearchResult(queryData);
  }
  
  // Switch to analysis view by default (instead of video view)
  const showAnalysisBtn = document.getElementById('showAnalysisBtn');
  if (showAnalysisBtn) {
    showAnalysisBtn.click();
  }
}

// 開啟設定頁面
function openSettings() {
  showSettingsDialog();
}

// Show settings dialog for TTS configuration
function showSettingsDialog() {
  // Create modal dialog
  const dialog = document.createElement('div');
  dialog.id = 'settingsDialog';
  dialog.style.cssText = `
    position: fixed;
    top: 0;
    left: 0;
    width: 100%;
    height: 100%;
    background: rgba(0, 0, 0, 0.5);
    display: flex;
    justify-content: center;
    align-items: center;
    z-index: 10000;
  `;

  dialog.innerHTML = `
    <div style="
      background: white;
      padding: 24px;
      border-radius: 8px;
      max-width: 500px;
      width: 90%;
      max-height: 80vh;
      overflow-y: auto;
    ">
      <h3 style="margin-top: 0; color: #1976d2;">🔧 語音設定</h3>
      
      <div style="margin-bottom: 20px;">
        <label style="display: block; margin-bottom: 8px; font-weight: 500;">
          OpenAI API Key (可選 - 提供更自然的語音)
        </label>
        <input 
          type="password" 
          id="openaiApiKeyInput" 
          placeholder="sk-..." 
          style="
            width: 100%; 
            padding: 8px 12px; 
            border: 1px solid #ddd; 
            border-radius: 4px;
            font-size: 14px;
            box-sizing: border-box;
          "
        >
        <div style="font-size: 12px; color: #666; margin-top: 4px;">
          提供 OpenAI API Key 將使用更自然的語音合成。留空則使用瀏覽器內建語音。
        </div>
      </div>

      <div style="margin-bottom: 20px;">
        <h4 style="margin-bottom: 8px;">🎯 語音品質對比</h4>
        <div style="font-size: 14px; line-height: 1.4;">
          • <strong>瀏覽器語音</strong>：免費，機械感較重<br>
          • <strong>OpenAI 語音</strong>：自然流暢，支援多語言，需要 API key
        </div>
      </div>

      <div style="display: flex; gap: 12px; justify-content: flex-end;">
        <button id="cancelSettingsBtn" style="
          padding: 8px 16px;
          background: #f5f5f5;
          border: 1px solid #ddd;
          border-radius: 4px;
          cursor: pointer;
        ">取消</button>
        <button id="saveSettingsBtn" style="
          padding: 8px 16px;
          background: #1976d2;
          color: white;
          border: none;
          border-radius: 4px;
          cursor: pointer;
        ">儲存</button>
      </div>
    </div>
  `;

  document.body.appendChild(dialog);

  // Load current API key
  loadCurrentApiKey();

  // Add event listeners
  document.getElementById('cancelSettingsBtn').addEventListener('click', () => {
    document.body.removeChild(dialog);
  });

  document.getElementById('saveSettingsBtn').addEventListener('click', async () => {
    const apiKey = document.getElementById('openaiApiKeyInput').value.trim();
    
    try {
      // Save to Chrome storage
      await new Promise((resolve) => {
        chrome.storage.sync.set({ openaiApiKey: apiKey }, resolve);
      });
      
      showMessage(apiKey ? 'OpenAI API Key 已儲存' : 'API Key 已清除，將使用瀏覽器語音', 'success');
      document.body.removeChild(dialog);
    } catch (error) {
      console.error('Failed to save API key:', error);
      showMessage('儲存失敗', 'error');
    }
  });

  // Close on outside click
  dialog.addEventListener('click', (e) => {
    if (e.target === dialog) {
      document.body.removeChild(dialog);
    }
  });
}

// Load current API key into the input
async function loadCurrentApiKey() {
  try {
    const result = await new Promise((resolve) => {
      chrome.storage.sync.get(['openaiApiKey'], resolve);
    });
    
    const input = document.getElementById('openaiApiKeyInput');
    if (input && result.openaiApiKey) {
      input.value = result.openaiApiKey;
    }
  } catch (error) {
    console.error('Failed to load API key:', error);
  }
}

// 在新分頁開啟當前頁面
function openCurrentInNewTab() {
  if (currentQueryData && currentQueryData.primaryUrl) {
    chrome.tabs.create({ url: currentQueryData.primaryUrl });
  }
}

// 初始化
// This section was moved to the main DOMContentLoaded section below

// AI Analysis Functions (missing functions)
async function generateAIAnalysis(forceRefresh = false) {
  if (!currentQueryData.text || !currentQueryData.language) {
    showAIError('沒有可分析的文本');
    return;
  }

  // 如果已有分析結果且不是強制刷新，直接顯示
  if (currentAIAnalysis && !forceRefresh) {
    showAIResult(currentAIAnalysis);
    return;
  }

  try {
    // 立即顯示快速搜索結果
    await showQuickSearchResults(currentQueryData.text, currentQueryData.language);
    
    // 顯示載入狀態
    showAILoading();
    
    // 等待 AI 服務載入完成
    await waitForAIService();
    
    // 初始化 AI 服務
    const isAvailable = await aiService.initialize();
    if (!isAvailable) {
      throw new Error('AI 服務未配置或未啟用 - 請檢查設定頁面是否已正確配置 API 金鑰');
    }

    // 生成分析
    const analysis = await aiService.generateAnalysis(currentQueryData.text, currentQueryData.language);
    currentAIAnalysis = analysis;
    
    // 顯示結果
    showAIResult(analysis);
    
    // 自動保存 AI 分析報告到存储管理器 (only if auto-save is enabled)
    if (autoSaveEnabled && storageManager && typeof storageManager.saveAIReport === 'function') {
      try {
        // Get cached audio data if available
        const cachedAudio = getCachedAudio(currentQueryData.text, currentQueryData.language);
        const audioData = cachedAudio ? {
          audioUrl: cachedAudio.audioUrl,
          size: cachedAudio.size,
          voice: cachedAudio.voice || 'OpenAI TTS'
        } : null;
        
        await storageManager.saveAIReport(
          currentQueryData.text,
          currentQueryData.language,
          analysis,
          audioData // Include cached audio data
        );
        
        if (audioData) {
          console.log('🎯 AI report auto-saved with cached audio:', Math.round(audioData.size / 1024), 'KB');
        } else {
          console.log('AI analysis report saved automatically (no audio)');
        }
      } catch (error) {
        const result = await handleError(error, { operation: 'save_ai_report', context: 'auto_save' });
        log('Failed to save AI report:', result.success ? 'recovered' : error.message);
      }
    } else if (!autoSaveEnabled) {
      console.log('Auto-save is disabled, not saving AI report');
    }
    
  } catch (error) {
    const result = await handleError(error, { 
      operation: 'ai_analysis',
      context: 'generate_analysis',
      retry: () => generateAIAnalysis(forceRefresh),
      cacheKey: `ai_analysis_${currentQueryData.text}_${currentQueryData.language}`
    });
    
    if (result.success && result.data) {
      // Use cached or recovered data
      showAIAnalysis(result.data);
    } else {
      log('AI 分析失敗:', error.message);
      showAIError(`分析失敗: ${error.message}`);
    }
  }
}

// 等待 AI 服務載入
function waitForAIService() {
  return new Promise((resolve) => {
    const checkService = () => {
      if (typeof aiService !== 'undefined') {
        resolve();
      } else {
        setTimeout(checkService, 100);
      }
    };
    checkService();
  });
}

// 顯示 AI 載入狀態
function showAILoading() {
  const placeholder = document.getElementById('aiAnalysisPlaceholder');
  const loading = document.getElementById('aiAnalysisLoading');
  const result = document.getElementById('aiAnalysisResult');
  const quickSearch = document.getElementById('quickSearchResults');
  
  if (placeholder) placeholder.style.display = 'none';
  if (loading) loading.style.display = 'block';
  if (result) result.style.display = 'none';
  // Keep quick search results visible during AI loading
  if (quickSearch) quickSearch.style.display = 'block';
}

// 顯示 AI 分析結果
function showAIResult(analysis) {
  const placeholder = document.getElementById('aiAnalysisPlaceholder');
  const loading = document.getElementById('aiAnalysisLoading');
  const result = document.getElementById('aiAnalysisResult');
  const quickSearch = document.getElementById('quickSearchResults');
  
  if (placeholder) placeholder.style.display = 'none';
  if (loading) loading.style.display = 'none';
  if (quickSearch) quickSearch.style.display = 'none'; // Hide quick search when full analysis is ready
  if (result) {
    result.style.display = 'block';
    
    // Handle different types of analysis data
    let displayContent = '';
    let rawContent = '';
    
    if (typeof analysis === 'string') {
      rawContent = analysis;
    } else if (analysis && typeof analysis === 'object') {
      // If it's an object, try to extract meaningful content
      if (analysis.content) {
        rawContent = analysis.content;
      } else if (analysis.text) {
        rawContent = analysis.text;
      } else if (analysis.analysis) {
        rawContent = analysis.analysis;
      } else if (analysis.result) {
        rawContent = analysis.result;
      } else {
        // If no recognizable content field, format as JSON
        displayContent = '<pre>' + JSON.stringify(analysis, null, 2) + '</pre>';
      }
    } else {
      displayContent = 'No analysis content available';
    }
    
    // Format the content for better readability
    if (rawContent) {
      displayContent = formatAIAnalysis(rawContent);
    }
    
    // Use SecurityUtils for safe content display
    if (window.SecurityFixes && typeof displayContent === 'string') {
      window.SecurityFixes.safeSetHTML(result, displayContent);
    } else {
      result.innerHTML = displayContent;
    }
    log('AI analysis displayed:', typeof analysis, analysis);
    
    // Also show the audio section when analysis is displayed
    const audioSection = document.getElementById('aiAudioSection');
    log('Checking audio section visibility:', {
      audioSection: !!audioSection,
      aiService: !!aiService,
      isInitialized: aiService?.isInitialized,
      isAvailable: aiService?.isAvailable(),
      isAudioAvailable: aiService?.isAudioAvailable(),
      provider: aiService?.settings?.provider,
      audioPronunciation: aiService?.settings?.features?.audioPronunciation
    });
    
    if (audioSection) {
      audioSection.style.display = 'block';
      const audioContent = document.getElementById('audioContent');
      
      // First check if we have cached audio for the current query
      if (currentQueryData?.text && currentQueryData?.language) {
        const cachedAudio = getCachedAudio(currentQueryData.text, currentQueryData.language);
        
        if (cachedAudio && cachedAudio.audioUrl) {
          console.log('Found cached audio for current query, showing play button');
          if (audioContent) {
            audioContent.innerHTML = `
              <div class="audio-ready">
                ✅ 語音已準備 (${Math.round((cachedAudio.size || 0) / 1024)} KB) - ${cachedAudio.voice || 'OpenAI TTS'}
                <br>
                <button id="playCachedAudioBtn" style="
                  background: #1976d2; 
                  color: white; 
                  border: none; 
                  padding: 8px 16px; 
                  border-radius: 4px; 
                  cursor: pointer; 
                  margin: 8px 0;
                  font-size: 14px;
                ">🔊 播放語音</button>
              </div>
            `;
            
            // Add event listener for the play button
            setTimeout(() => {
              const playBtn = document.getElementById('playCachedAudioBtn');
              if (playBtn) {
                playBtn.addEventListener('click', async () => {
                  const originalText = playBtn.textContent;
                  playBtn.textContent = '播放中...';
                  playBtn.disabled = true;
                  
                  try {
                    await playCachedAudio(cachedAudio);
                  } catch (error) {
                    console.error('Failed to play cached audio:', error);
                    showMessage('播放語音失敗', 'error');
                  } finally {
                    playBtn.textContent = originalText;
                    playBtn.disabled = false;
                  }
                });
              }
            }, 100);
          }
          return; // Exit early since we found cached audio
        }
      }
      
      // If no cached audio, show service status
      if (aiService && aiService.isAudioAvailable()) {
        console.log('Showing audio section - audio service available but no cached audio');
        if (audioContent) {
          audioContent.innerHTML = `
            <div class="audio-info">
              🎵 語音功能已啟用
              <br><small style="color: #666;">語音將在生成後自動顯示</small>
            </div>
          `;
        }
      } else {
        console.log('Audio section shown with service status message');
        if (audioContent) {
          if (!aiService) {
            if (window.SecurityFixes) {
              window.SecurityFixes.safeUpdateAudioContent(audioContent, 'AI 服務載入中...', true);
            } else {
              audioContent.innerHTML = '<div class="audio-error">AI 服務載入中...</div>';
            }
          } else if (!aiService.isInitialized) {
            if (window.SecurityFixes) {
              window.SecurityFixes.safeUpdateAudioContent(audioContent, 'AI 服務初始化中...', true);
            } else {
              audioContent.innerHTML = '<div class="audio-error">AI 服務初始化中...</div>';
            }
          } else if (!aiService.isAvailable()) {
            if (window.SecurityFixes) {
              window.SecurityFixes.safeUpdateAudioContent(audioContent, '請先在設定頁面配置 API 金鑰', true);
            } else {
              audioContent.innerHTML = '<div class="audio-error">請先在設定頁面配置 API 金鑰</div>';
            }
          } else if (aiService.settings?.provider !== 'openai') {
            if (window.SecurityFixes) {
              window.SecurityFixes.safeUpdateAudioContent(audioContent, '語音功能需要 OpenAI API', true);
            } else {
              audioContent.innerHTML = '<div class="audio-error">語音功能需要 OpenAI API</div>';
            }
          } else {
            if (window.SecurityFixes) {
              window.SecurityFixes.safeUpdateAudioContent(audioContent, '語音功能未啟用', true);
            } else {
              audioContent.innerHTML = '<div class="audio-error">語音功能未啟用</div>';
            }
          }
        }
      }
    }
  }
  
  // Update manual save button visibility after showing analysis
  updateAutoSaveButtonUI();
}

// Format AI analysis for better readability (render markdown for display)
function formatAIAnalysis(content, context = 'main') {
  if (!content) return '';
  
  // First escape HTML to prevent XSS
  let formatted = content
    .replace(/&/g, '&amp;')
    .replace(/</g, '&lt;')
    .replace(/>/g, '&gt;');
  
  // Render markdown formatting for better display
  formatted = formatted
    // Headers (##, ###, ####)
    .replace(/^####\s+(.+)$/gm, '<h4 style="color: #1976d2; font-size: 16px; font-weight: 600; margin: 16px 0 8px 0; border-bottom: 1px solid #e0e0e0; padding-bottom: 4px;">$1</h4>')
    .replace(/^###\s+(.+)$/gm, '<h3 style="color: #1976d2; font-size: 18px; font-weight: 600; margin: 20px 0 12px 0; border-bottom: 2px solid #e0e0e0; padding-bottom: 6px;">$1</h3>')
    .replace(/^##\s+(.+)$/gm, '<h2 style="color: #1565c0; font-size: 20px; font-weight: 700; margin: 24px 0 16px 0; border-bottom: 2px solid #1976d2; padding-bottom: 8px;">$1</h2>')
    .replace(/^#\s+(.+)$/gm, '<h1 style="color: #0d47a1; font-size: 24px; font-weight: 700; margin: 32px 0 20px 0; border-bottom: 3px solid #1976d2; padding-bottom: 10px;">$1</h1>')
    
    // Bold text (**text**)
    .replace(/\*\*([^*]+)\*\*/g, '<strong style="font-weight: 600; color: #1976d2;">$1</strong>')
    
    // Italic text (*text*)
    .replace(/(?<!\*)\*([^*]+)\*(?!\*)/g, '<em style="font-style: italic; color: #666;">$1</em>')
    
    // Code blocks (```code```)
    .replace(/```([^`]+)```/g, '<pre style="background: #f5f5f5; padding: 12px; border-radius: 6px; border-left: 4px solid #1976d2; margin: 12px 0; font-family: monospace; overflow-x: auto; font-size: 13px;"><code>$1</code></pre>')
    
    // Inline code (`code`)
    .replace(/`([^`]+)`/g, '<code style="background: #f0f0f0; padding: 2px 6px; border-radius: 3px; font-family: monospace; font-size: 13px; color: #d32f2f;">$1</code>')
    
    // Unordered list items (- item)
    .replace(/^-\s+(.+)$/gm, '<li style="margin: 4px 0; padding-left: 8px; color: #333;">$1</li>')
    
    // Convert consecutive list items into proper ul tags
    .replace(/(<li[^>]*>.*<\/li>\s*)+/gs, '<ul style="margin: 8px 0; padding-left: 20px; list-style-type: disc;">$&</ul>')
    
    // Line breaks
    .replace(/\n/g, '<br>');
  
  // Different font sizes for different contexts
  const fontSize = context === 'saved-tab' ? '12px' : '14px';
  const lineHeight = context === 'saved-tab' ? '1.5' : '1.6';
  
  return `<div style="color: #333; font-size: ${fontSize}; line-height: ${lineHeight}; font-family: -apple-system, BlinkMacSystemFont, 'Segoe UI', Roboto, Arial, sans-serif; max-width: 100%; word-wrap: break-word;">${formatted}</div>`;
}

// 顯示 AI 錯誤
function showAIError(message) {
  const placeholder = document.getElementById('aiAnalysisPlaceholder');
  const loading = document.getElementById('aiAnalysisLoading');
  const result = document.getElementById('aiAnalysisResult');
  
  if (placeholder) placeholder.style.display = 'none';
  if (loading) loading.style.display = 'none';
  if (result) {
    result.style.display = 'block';
    if (window.SecurityFixes) {
      window.SecurityFixes.safeClearElement(result);
      const errorDiv = window.SecurityFixes.safeCreateElement('div', `❌ ${message}`, 'ai-error');
      result.appendChild(errorDiv);
    } else {
      result.innerHTML = `<div class="ai-error">❌ ${message}</div>`;
    }
  }
}

// Quick Search Results Functions
async function showQuickSearchResults(text, language) {
  const quickSearchDiv = document.getElementById('quickSearchResults');
  const placeholder = document.getElementById('aiAnalysisPlaceholder');
  
  if (!quickSearchDiv) return;
  
  // Hide placeholder and show quick search results
  if (placeholder) placeholder.style.display = 'none';
  quickSearchDiv.style.display = 'block';
  
  // Start loading quick results immediately
  populateQuickSearchResults(text, language);
}

async function populateQuickSearchResults(text, language) {
  const translationDiv = document.getElementById('quickTranslation');
  const pronunciationDiv = document.getElementById('quickPronunciation');
  const definitionDiv = document.getElementById('quickDefinition');
  
  // Show loading state
  if (translationDiv) translationDiv.textContent = '載入中...';
  if (pronunciationDiv) pronunciationDiv.textContent = '載入中...';
  if (definitionDiv) definitionDiv.textContent = '載入中...';
  
  try {
    // Get quick translation (Traditional Chinese)
    const translation = await getQuickTranslation(text, language);
    if (translationDiv) {
      translationDiv.textContent = translation || '無法取得翻譯';
    }
    
    // Get pronunciation guide
    const pronunciation = await getQuickPronunciation(text, language);
    if (pronunciationDiv) {
      pronunciationDiv.textContent = pronunciation || '無法取得發音';
    }
    
    // Get basic definition
    const definition = await getQuickDefinition(text, language);
    if (definitionDiv) {
      definitionDiv.textContent = definition || '無法取得定義';
    }
    
  } catch (error) {
    console.error('Error loading quick search results:', error);
    
    // Show error state
    if (translationDiv) translationDiv.textContent = '載入失敗';
    if (pronunciationDiv) pronunciationDiv.textContent = '載入失敗';
    if (definitionDiv) definitionDiv.textContent = '載入失敗';
  }
}

// Quick translation using real translation APIs
async function getQuickTranslation(text, language) {
  try {
    // Try multiple translation services
    let translation = null;
    
    // First try: Google Translate API (free tier)
    translation = await getGoogleTranslation(text, language);
    if (translation) return translation;
    
    // Second try: Microsoft Translator (backup)
    translation = await getMicrosoftTranslation(text, language);
    if (translation) return translation;
    
    // Third try: Built-in dictionary for common words
    if (language === 'english') {
      translation = await getBuiltInTranslation(text);
      if (translation) return translation;
    }
    
    // Last resort: Basic language info
    const langNames = {
      'english': '英語詞彙',
      'japanese': '日語詞彙', 
      'korean': '韓語詞彙',
      'dutch': '荷蘭語詞彙'
    };
    
    return `${langNames[language] || '外語詞彙'} - 正在查詢翻譯...`;
    
  } catch (error) {
    console.error('Quick translation error:', error);
    return '翻譯服務暫時無法使用';
  }
}

// Google Translate API (using public endpoint)
async function getGoogleTranslation(text, fromLang) {
  try {
    // Map our language codes to Google's
    const langMap = {
      'english': 'en',
      'japanese': 'ja', 
      'korean': 'ko',
      'dutch': 'nl'
    };
    
    const sourceLang = langMap[fromLang] || 'auto';
    const targetLang = 'zh-TW'; // Traditional Chinese
    
    // Use Google Translate's public API endpoint
    const url = `https://translate.googleapis.com/translate_a/single?client=gtx&sl=${sourceLang}&tl=${targetLang}&dt=t&q=${encodeURIComponent(text)}`;
    
    const response = await fetch(url);
    if (!response.ok) throw new Error('Google Translate API failed');
    
    const data = await response.json();
    
    // Parse Google Translate response
    if (data && data[0] && data[0][0] && data[0][0][0]) {
      const translatedText = data[0][0][0];
      return translatedText;
    }
    
    return null;
  } catch (error) {
    console.error('Google translation failed:', error);
    return null;
  }
}

// Microsoft Translator (backup service)
async function getMicrosoftTranslation(text, fromLang) {
  try {
    // Map languages for Microsoft Translator
    const langMap = {
      'english': 'en',
      'japanese': 'ja',
      'korean': 'ko', 
      'dutch': 'nl'
    };
    
    const sourceLang = langMap[fromLang] || 'en';
    
    // Use Microsoft Translator's public endpoint (no key required for basic usage)
    const url = `https://api.cognitive.microsofttranslator.com/translate?api-version=3.0&from=${sourceLang}&to=zh-Hant`;
    
    const response = await fetch(url, {
      method: 'POST',
      headers: {
        'Content-Type': 'application/json'
      },
      body: JSON.stringify([{ text: text }])
    });
    
    if (!response.ok) throw new Error('Microsoft Translator failed');
    
    const data = await response.json();
    
    if (data && data[0] && data[0].translations && data[0].translations[0]) {
      return data[0].translations[0].text;
    }
    
    return null;
  } catch (error) {
    console.error('Microsoft translation failed:', error);
    return null;
  }
}

// Get pronunciation guide
async function getQuickPronunciation(text, language) {
  try {
    if (language === 'english') {
      // Try to provide basic IPA or pronunciation guide
      const pronunciation = await getBasicPronunciation(text);
      if (pronunciation) return pronunciation;
      
      // Fallback: simple phonetic guide
      return `/${text.toLowerCase()}/`;
    } else if (language === 'japanese') {
      return '假名読み方を確認してください';
    } else if (language === 'korean') {
      return '한글 발음을 확인해주세요';
    } else if (language === 'dutch') {
      return 'Nederlandse uitspraak';
    }
    
    return '發音資訊需要完整分析';
  } catch (error) {
    console.error('Quick pronunciation error:', error);
    return '發音資訊載入失敗';
  }
}

// Get basic definition using free dictionary APIs
async function getQuickDefinition(text, language) {
  try {
    if (language === 'english') {
      // Try to get real English definition
      let definition = await getFreeDictionaryDefinition(text);
      if (definition) return definition;
      
      // Fallback to built-in dictionary
      definition = await getBuiltInDefinition(text);
      if (definition) return definition;
    }
    
    // For other languages, try to get basic info
    const langNames = {
      'english': '英語單字',
      'japanese': '日語詞彙',
      'korean': '韓語詞彙', 
      'dutch': '荷蘭語詞彙'
    };
    
    return `${langNames[language] || '外語詞彙'} - 等待完整 AI 分析取得詳細定義`;
  } catch (error) {
    console.error('Quick definition error:', error);
    return '定義載入中...';
  }
}

// Get definition from Free Dictionary API
async function getFreeDictionaryDefinition(word) {
  try {
    // Use the free dictionary API
    const url = `https://api.dictionaryapi.dev/api/v2/entries/en/${encodeURIComponent(word)}`;
    
    const response = await fetch(url);
    if (!response.ok) throw new Error('Dictionary API failed');
    
    const data = await response.json();
    
    if (data && data[0] && data[0].meanings && data[0].meanings[0]) {
      const meaning = data[0].meanings[0];
      const partOfSpeech = meaning.partOfSpeech || '';
      const definition = meaning.definitions && meaning.definitions[0] && meaning.definitions[0].definition;
      
      if (definition) {
        // Return simplified definition in Traditional Chinese where possible
        let result = `(${partOfSpeech}) ${definition}`;
        
        // Limit length for quick display
        if (result.length > 100) {
          result = result.substring(0, 97) + '...';
        }
        
        return result;
      }
    }
    
    return null;
  } catch (error) {
    console.error('Free dictionary lookup failed:', error);
    return null;
  }
}

// Built-in translation database (expanded common words)
async function getBuiltInTranslation(word) {
  const basicTranslations = {
    // Greetings & Basic
    'hello': '你好',
    'hi': '嗨',
    'bye': '再見',
    'goodbye': '再見',
    'thanks': '謝謝',
    'thank': '謝謝',
    'please': '請',
    'sorry': '抱歉',
    'excuse': '藉口',
    'yes': '是',
    'no': '否',
    
    // Common Verbs
    'have': '有',
    'do': '做',
    'go': '去',
    'come': '來',
    'see': '看見',
    'get': '得到',
    'make': '製作',
    'take': '拿取',
    'give': '給予',
    'think': '思考',
    'know': '知道',
    'feel': '感覺',
    'want': '想要',
    'need': '需要',
    'like': '喜歡',
    'love': '愛',
    'eat': '吃',
    'drink': '喝',
    'sleep': '睡覺',
    'work': '工作',
    'study': '學習',
    'play': '玩耍',
    'read': '閱讀',
    'write': '寫',
    'speak': '說話',
    'listen': '聽',
    'walk': '走路',
    'run': '跑步',
    'sit': '坐',
    'stand': '站',
    
    // Common Nouns
    'world': '世界',
    'people': '人們',
    'person': '人',
    'man': '男人',
    'woman': '女人',
    'child': '孩子',
    'family': '家庭',
    'friend': '朋友',
    'home': '家',
    'house': '房子',
    'school': '學校',
    'work': '工作',
    'office': '辦公室',
    'car': '汽車',
    'food': '食物',
    'water': '水',
    'money': '錢',
    'book': '書',
    'computer': '電腦',
    'phone': '電話',
    'music': '音樂',
    'movie': '電影',
    
    // Time
    'time': '時間',
    'day': '日子',
    'night': '夜晚',
    'morning': '早晨',
    'afternoon': '下午',
    'evening': '晚上',
    'today': '今天',
    'tomorrow': '明天',
    'yesterday': '昨天',
    'week': '星期',
    'month': '月',
    'year': '年',
    
    // Adjectives
    'good': '好的',
    'bad': '壞的',
    'big': '大的',
    'small': '小的',
    'new': '新的',
    'old': '舊的',
    'young': '年輕的',
    'happy': '快樂的',
    'sad': '悲傷的',
    'beautiful': '美麗的',
    'ugly': '醜陋的',
    'hot': '熱的',
    'cold': '冷的',
    'easy': '容易的',
    'difficult': '困難的',
    'hard': '困難的',
    'important': '重要的',
    'interesting': '有趣的',
    'boring': '無聊的',
    'fun': '有趣的',
    'great': '很棒的',
    'wonderful': '很棒的',
    'amazing': '驚人的',
    'awesome': '很棒的',
    
    // Colors
    'red': '紅色',
    'blue': '藍色',
    'green': '綠色',
    'yellow': '黃色',
    'black': '黑色',
    'white': '白色',
    'brown': '棕色',
    'pink': '粉紅色',
    'purple': '紫色',
    'orange': '橙色',
    
    // Numbers
    'one': '一',
    'two': '二',
    'three': '三',
    'four': '四',
    'five': '五',
    'six': '六',
    'seven': '七',
    'eight': '八',
    'nine': '九',
    'ten': '十'
  };
  
  const lowerWord = word.toLowerCase().trim();
  return basicTranslations[lowerWord] || null;
}

// Basic pronunciation for common words
async function getBasicPronunciation(word) {
  const basicPronunciations = {
    'hello': '/həˈloʊ/',
    'world': '/wɜːrld/',
    'good': '/ɡʊd/',
    'beautiful': '/ˈbjuːtɪfəl/',
    'interesting': '/ˈɪntrəstɪŋ/',
    'water': '/ˈwɔːtər/',
    'house': '/haʊs/',
    'school': '/skuːl/',
    'friend': '/frend/',
    'family': '/ˈfæməli/'
  };
  
  const lowerWord = word.toLowerCase().trim();
  return basicPronunciations[lowerWord] || null;
}

// Basic definition for common words  
async function getBuiltInDefinition(word) {
  const basicDefinitions = {
    'hello': '問候語，用於見面時的招呼',
    'world': '地球，世界',
    'good': '好的，良好的',
    'beautiful': '美麗的，漂亮的',
    'interesting': '有趣的，引人入勝的',
    'water': '水，無色無味的液體',
    'house': '房子，住宅',
    'school': '學校，教育機構',
    'friend': '朋友，友人',
    'family': '家庭，家人'
  };
  
  const lowerWord = word.toLowerCase().trim();
  return basicDefinitions[lowerWord] || null;
}

// Saved reports functionality
async function viewSavedReport(reportId) {
  console.log('Viewing saved report:', reportId);
  
  try {
    let report = null;
    
    if (storageManager && typeof storageManager.getAIReports === 'function') {
      const reports = await storageManager.getAIReports();
      report = reports.find(r => r.id === reportId);
    } else {
      // Fallback: get from storage directly
      const result = await new Promise((resolve) => {
        chrome.storage.local.get(['aiReports'], (data) => {
          const reports = data.aiReports || [];
          resolve(reports.find(r => r.id === reportId));
        });
      });
      report = result;
    }
    
    if (report) {
      console.log('Found saved report:', report);
      
      // Load the saved report into the current view
      currentQueryData = {
        text: report.searchText,
        language: report.language,
        primaryUrl: `https://youglish.com/pronounce/${encodeURIComponent(report.searchText)}/${report.language}`,
        autoAnalysis: false // Don't auto-generate new analysis
      };
      currentAIAnalysis = report.analysisData;
      
      // Show search result with the report data
      showSearchResult(currentQueryData);
      
      // Display the saved analysis
      showAIResult(report.analysisData);
      
      // Switch to analysis view
      const analysisBtn = document.getElementById('showAnalysisBtn');
      if (analysisBtn) analysisBtn.click();
      
      console.log('Loaded saved report:', report.searchText);
    } else {
      console.error('Report not found:', reportId);
      showAIError('找不到已保存的報告');
    }
  } catch (error) {
    console.error('Failed to load saved report:', error);
    showAIError('載入報告時發生錯誤');
  }
}

// Load saved reports view
async function loadSavedReports() {
  console.log('Loading saved reports...');
  
  const reportsList = document.getElementById('savedReportsList');
  const reportsEmpty = document.getElementById('savedReportsEmpty');
  const reportsStats = document.getElementById('savedReportsStats');
  
  if (!reportsList) {
    console.error('Saved reports list container not found');
    return;
  }
  
  try {
    let reports = [];
    
    if (storageManager && typeof storageManager.getAIReports === 'function') {
      reports = await storageManager.getAIReports();
      console.log('Loaded reports from storage manager:', reports);
      
      // Check if we need to re-analyze reports (detect reports with missing error analysis)
      const needsReAnalysis = reports.some(report => 
        report.analysisData && (report.hasErrors === undefined || report.hasErrors === null)
      );
      
      console.log('🔍 Checking if re-analysis needed:', needsReAnalysis);
      console.log('🔍 Reports without error analysis:', reports.filter(r => 
        r.analysisData && (r.hasErrors === undefined || r.hasErrors === null)
      ).map(r => ({ text: r.searchText, hasErrors: r.hasErrors })));
      
      if (needsReAnalysis && storageManager.reAnalyzeAllReports) {
        console.log('🔄 Re-analyzing existing reports with updated error detection...');
        const result = await storageManager.reAnalyzeAllReports();
        if (result.success && result.updatedCount > 0) {
          console.log(`✅ Updated ${result.updatedCount} reports`);
          // Reload reports after re-analysis
          reports = await storageManager.getAIReports();
        }
      }
    } else {
      // Fallback: get reports directly from storage
      console.log('Using fallback storage method');
      const result = await new Promise((resolve) => {
        chrome.storage.local.get(['aiReports'], (data) => {
          resolve(data.aiReports || []);
        });
      });
      reports = result;
    }
    
    if (reports.length === 0) {
      if (reportsList) reportsList.style.display = 'none';
      if (reportsEmpty) reportsEmpty.style.display = 'block';
      if (reportsStats) reportsStats.innerHTML = '<p>📊 Total reports: 0</p>';
      return;
    }
    
    // Hide empty state
    if (reportsEmpty) reportsEmpty.style.display = 'none';
    if (reportsList) reportsList.style.display = 'block';
    
    // Update stats with error information
    if (reportsStats) {
      const correctItems = reports.filter(report => report.isCorrect === true);
      const errorItems = reports.filter(report => report.hasErrors === true);
      const unanalyzedItems = reports.filter(report => report.hasErrors === null);
      
      let statsText = `📊 總共 ${reports.length} 個分析報告`;
      if (correctItems.length > 0 || errorItems.length > 0) {
        statsText += ` | ✅ 正確: ${correctItems.length} ❌ 錯誤: ${errorItems.length}`;
        if (unanalyzedItems.length > 0) {
          statsText += ` 🔍 未分析: ${unanalyzedItems.length}`;
        }
      }
      
      reportsStats.innerHTML = `<p>${statsText}</p>`;
    }
    
    // Populate tag filter dropdown
    populateTagFilter(reports);
    
    // Initialize saved reports filters
    initializeSavedReportsFilters(reports);
    
    // Generate reports HTML with improved design and buttons
    if (reportsList) {
      reportsList.innerHTML = reports.map(report => {
        const truncatedAnalysis = typeof report.analysisData === 'string' 
          ? report.analysisData.substring(0, 150) + (report.analysisData.length > 150 ? '...' : '')
          : (report.analysisData && report.analysisData.content 
              ? report.analysisData.content.substring(0, 150) + (report.analysisData.content.length > 150 ? '...' : '')
              : 'No analysis preview available');
        
        return `
          <div class="saved-report-item" data-report-id="${report.id}">
            <div class="saved-report-header">
              <div class="report-main-info">
                <span class="report-text">${report.searchText}</span>
                <div class="report-badges">
                  <span class="report-language">${languageNames[report.language] || report.language.toUpperCase()}</span>
                  ${report.favorite ? '<span class="favorite-badge">⭐ 最愛</span>' : ''}
                  ${report.audioData ? `<span class="audio-badge" data-report-id="${report.id}" style="cursor: pointer;" title="點擊播放語音">🔊 語音</span>` : ''}
                  ${report.hasErrors ? 
                    `<span class="error-badge" title="檢測到錯誤：${report.errorTypes ? report.errorTypes.join(', ') : ''}">❌ 有錯誤</span>` : 
                    report.isCorrect === true ? '<span class="correct-badge" title="語法正確">✅ 正確</span>' : ''
                  }
                </div>
              </div>
              <div class="report-actions">
                <button class="report-action-btn create-flashcard-btn" data-id="${report.id}" title="建立記憶卡">
                  🃏
                </button>
                <button class="report-action-btn favorite-btn ${report.favorite ? 'active' : ''}" data-id="${report.id}" title="${report.favorite ? '取消最愛' : '加入最愛'}">
                  ${report.favorite ? '⭐' : '☆'}
                </button>
                <button class="report-action-btn edit-tags-btn" data-id="${report.id}" title="編輯標籤">
                  🏷️
                </button>
                <button class="report-action-btn delete-btn" data-id="${report.id}" title="刪除報告">
                  🗑️
                </button>
              </div>
            </div>
            <div class="report-meta">
              <span class="report-date">📅 ${new Date(report.timestamp).toLocaleDateString('zh-TW')} ${new Date(report.timestamp).toLocaleTimeString('zh-TW', { hour: '2-digit', minute: '2-digit' })}</span>
              <div class="report-tags-container">
                <div class="report-tags-display">
                  ${report.tags && report.tags.length > 0 ? 
                    `🏷️ ${report.tags.map(tag => `<span class="tag-chip">#${tag}</span>`).join('')}` : 
                    '<span class="no-tags">無標籤</span>'}
                </div>
                <div class="report-tags-edit" style="display: none;">
                  <input type="text" class="tags-input" placeholder="輸入標籤，用逗號分隔..." value="${report.tags ? report.tags.join(', ') : ''}" />
                  <div class="tags-edit-actions">
                    <button class="save-tags-btn" data-id="${report.id}">儲存</button>
                    <button class="cancel-tags-btn" data-id="${report.id}">取消</button>
                  </div>
                </div>
              </div>
            </div>
            <div class="report-preview">
              <div class="preview-text">${truncatedAnalysis}</div>
              <button class="preview-expand" data-expanded="false">展開</button>
            </div>
          </div>`;
      }).join('');
      
      // Add event listeners
      reportsList.querySelectorAll('.saved-report-item').forEach(item => {
        const reportId = item.dataset.reportId;
        
        // Main item click (view report)
        const mainArea = item.querySelector('.report-main-info');
        if (mainArea) {
          mainArea.addEventListener('click', () => {
            console.log('Viewing report:', reportId);
            viewSavedReport(reportId);
          });
          mainArea.style.cursor = 'pointer';
        }
        
        // Favorite button
        const favoriteBtn = item.querySelector('.favorite-btn');
        if (favoriteBtn) {
          favoriteBtn.addEventListener('click', async (e) => {
            e.stopPropagation();
            try {
              const newFavoriteState = await toggleFavoriteReport(reportId);
              favoriteBtn.classList.toggle('active', newFavoriteState);
              favoriteBtn.textContent = newFavoriteState ? '⭐' : '☆';
              favoriteBtn.title = newFavoriteState ? '取消最愛' : '加入最愛';
              
              // Update the favorite badge in the header
              const favoriteBadge = item.querySelector('.favorite-badge');
              const reportBadges = item.querySelector('.report-badges');
              if (newFavoriteState && !favoriteBadge) {
                if (window.SecurityFixes) {
                  const badge = window.SecurityFixes.safeCreateElement('span', '⭐ 最愛', 'favorite-badge');
                  reportBadges.appendChild(badge);
                } else {
                  reportBadges.insertAdjacentHTML('beforeend', '<span class="favorite-badge">⭐ 最愛</span>');
                }
              } else if (!newFavoriteState && favoriteBadge) {
                favoriteBadge.remove();
              }
              
              // Track analytics
              if (learningAnalytics) {
                const report = reports.find(r => r.id === reportId);
                if (report) {
                  learningAnalytics.recordVocabularyInteraction(
                    report.searchText,
                    report.language,
                    newFavoriteState ? 'favorite_added' : 'favorite_removed',
                    { from: 'saved_reports' }
                  );
                }
              }
            } catch (error) {
              console.error('Failed to toggle favorite:', error);
            }
          });
        }
        
        // Create flashcard button
        const createFlashcardBtn = item.querySelector('.create-flashcard-btn');
        if (createFlashcardBtn) {
          createFlashcardBtn.addEventListener('click', async (e) => {
            e.stopPropagation();
            try {
              const report = reports.find(r => r.id === reportId);
              if (report) {
                await createFlashcardFromReport(report);
                showMessage(`已為「${report.searchText}」建立記憶卡！`, 'success');
                
                // Track analytics
                if (learningAnalytics) {
                  learningAnalytics.recordVocabularyInteraction(
                    report.searchText,
                    report.language,
                    'flashcard_creation',
                    { from: 'saved_reports' }
                  );
                }
              }
            } catch (error) {
              console.error('Failed to create flashcard from report:', error);
              if (error.message.includes('already exists')) {
                showMessage(`記憶卡「${report.searchText}」已存在`, 'warning');
              } else {
                showMessage('建立記憶卡失敗', 'error');
              }
            }
          });
        }
        
        // Delete button
        const deleteBtn = item.querySelector('.delete-btn');
        if (deleteBtn) {
          deleteBtn.addEventListener('click', async (e) => {
            e.stopPropagation();
            const reportText = item.querySelector('.report-text').textContent;
            if (confirm(`確定要刪除「${reportText}」的分析報告嗎？`)) {
              try {
                const success = await deleteSavedReport(reportId);
                if (success) {
                  // Track analytics before removing
                  if (learningAnalytics) {
                    const report = reports.find(r => r.id === reportId);
                    if (report) {
                      learningAnalytics.recordVocabularyInteraction(
                        report.searchText,
                        report.language,
                        'report_deleted',
                        { from: 'saved_reports' }
                      );
                    }
                  }
                  
                  item.remove();
                  // Update stats
                  const remaining = reportsList.children.length;
                  if (reportsStats) {
                    if (window.SecurityFixes) {
                      window.SecurityFixes.safeUpdateStats(reportsStats, `📊 總共 ${remaining} 份報告`);
                    } else {
                      reportsStats.innerHTML = `<p>📊 總共 ${remaining} 份報告</p>`;
                    }
                  }
                  if (remaining === 0) {
                    loadSavedReports(); // Reload to show empty state
                  }
                }
              } catch (error) {
                console.error('Failed to delete report:', error);
                alert('刪除失敗');
              }
            }
          });
        }
        
        // Edit tags button
        const editTagsBtn = item.querySelector('.edit-tags-btn');
        if (editTagsBtn) {
          editTagsBtn.addEventListener('click', (e) => {
            e.stopPropagation();
            toggleTagEditing(reportId, item);
          });
        }
        
        // Save tags button
        const saveTagsBtn = item.querySelector('.save-tags-btn');
        if (saveTagsBtn) {
          saveTagsBtn.addEventListener('click', (e) => {
            e.stopPropagation();
            saveReportTags(reportId, item);
          });
        }
        
        // Cancel tags button
        const cancelTagsBtn = item.querySelector('.cancel-tags-btn');
        if (cancelTagsBtn) {
          cancelTagsBtn.addEventListener('click', (e) => {
            e.stopPropagation();
            cancelTagEditing(reportId, item);
          });
        }
        
        // Preview expand button
        const expandBtn = item.querySelector('.preview-expand');
        if (expandBtn) {
          expandBtn.addEventListener('click', (e) => {
            e.stopPropagation();
            const previewText = item.querySelector('.preview-text');
            const report = reports.find(r => r.id === reportId);
            const isExpanded = expandBtn.dataset.expanded === 'true';
            
            if (!isExpanded) {
              const fullAnalysis = typeof report.analysisData === 'string' 
                ? report.analysisData 
                : (report.analysisData && report.analysisData.content 
                    ? report.analysisData.content 
                    : 'No analysis available');
              
              // 使用 formatAIAnalysis 來格式化完整分析內容 (小字體)
              const formattedAnalysis = formatAIAnalysis(fullAnalysis, 'saved-tab');
              if (window.SecurityFixes) {
                window.SecurityFixes.safeSetHTML(previewText, formattedAnalysis);
              } else {
                previewText.innerHTML = formattedAnalysis;
              }
              expandBtn.textContent = '收合';
              expandBtn.dataset.expanded = 'true';
            } else {
              const truncatedAnalysis = typeof report.analysisData === 'string' 
                ? report.analysisData.substring(0, 150) + (report.analysisData.length > 150 ? '...' : '')
                : (report.analysisData && report.analysisData.content 
                    ? report.analysisData.content.substring(0, 150) + (report.analysisData.content.length > 150 ? '...' : '')
                    : 'No analysis preview available');
              previewText.textContent = truncatedAnalysis;
              expandBtn.textContent = '展開';
              expandBtn.dataset.expanded = 'false';
            }
          });
        }
      });
    }
  } catch (error) {
    console.error('Failed to load saved reports:', error);
    if (reportsEmpty) {
      reportsEmpty.style.display = 'block';
      reportsEmpty.innerHTML = '<p>❌ 無法載入已保存的報告</p>';
    }
  }
}

// Missing function for updating result display
function updateResultDisplay() {
  // Basic implementation to prevent errors
  console.log('updateResultDisplay called');
}

// Saved Reports Helper Functions
async function toggleFavoriteReport(reportId) {
  try {
    if (storageManager && typeof storageManager.toggleFavorite === 'function') {
      const newState = await storageManager.toggleFavorite(reportId);
      console.log('Toggled favorite for report:', reportId, 'New state:', newState);
      return newState;
    } else {
      // Fallback: direct storage manipulation
      const result = await new Promise((resolve) => {
        chrome.storage.local.get(['aiReports'], (data) => {
          resolve(data.aiReports || []);
        });
      });
      
      const reports = result;
      const report = reports.find(r => r.id === reportId);
      if (report) {
        report.favorite = !report.favorite;
        await new Promise((resolve) => {
          chrome.storage.local.set({ aiReports: reports }, resolve);
        });
        return report.favorite;
      }
      return false;
    }
  } catch (error) {
    console.error('Failed to toggle favorite:', error);
    throw error;
  }
}

async function deleteSavedReport(reportId) {
  try {
    if (storageManager && typeof storageManager.deleteAIReport === 'function') {
      const success = await storageManager.deleteAIReport(reportId);
      console.log('Deleted report:', reportId, 'Success:', success);
      return success;
    } else {
      // Fallback: direct storage manipulation
      const result = await new Promise((resolve) => {
        chrome.storage.local.get(['aiReports'], (data) => {
          resolve(data.aiReports || []);
        });
      });
      
      const reports = result;
      const filteredReports = reports.filter(r => r.id !== reportId);
      await new Promise((resolve) => {
        chrome.storage.local.set({ aiReports: filteredReports }, resolve);
      });
      return true;
    }
  } catch (error) {
    console.error('Failed to delete report:', error);
    throw error;
  }
}

// Cleanup duplicate reports
async function cleanupDuplicateReports() {
  try {
    const cleanupBtn = document.getElementById('cleanupDuplicatesBtn');
    if (cleanupBtn) {
      cleanupBtn.disabled = true;
      cleanupBtn.textContent = '🔄 Cleaning...';
    }
    
    if (storageManager && typeof storageManager.cleanupDuplicateReports === 'function') {
      const result = await storageManager.cleanupDuplicateReports();
      
      if (result.removed > 0) {
        alert(`✅ Cleanup complete!\nRemoved ${result.removed} duplicate reports.\nRemaining: ${result.remaining} unique reports.`);
        // Reload the saved reports view to reflect changes
        loadSavedReports();
      } else {
        alert('✅ No duplicates found! All reports are unique.');
      }
    } else {
      throw new Error('Storage manager not available');
    }
  } catch (error) {
    console.error('Failed to cleanup duplicates:', error);
    alert(`❌ Cleanup failed: ${error.message}`);
  } finally {
    const cleanupBtn = document.getElementById('cleanupDuplicatesBtn');
    if (cleanupBtn) {
      cleanupBtn.disabled = false;
      cleanupBtn.textContent = '🗂️ Clean Duplicates';
    }
  }
}

// Populate tag filter dropdown with available tags
function populateTagFilter(reports) {
  const tagFilter = document.getElementById('savedReportsTagFilter');
  if (!tagFilter) return;
  
  // Get all unique tags from all reports
  const allTags = new Set();
  reports.forEach(report => {
    if (report.tags && Array.isArray(report.tags)) {
      report.tags.forEach(tag => {
        if (tag && tag.trim()) {
          allTags.add(tag.trim());
        }
      });
    }
  });
  
  // Sort tags alphabetically
  const sortedTags = Array.from(allTags).sort();
  
  // Save current selection
  const currentSelection = tagFilter.value;
  
  // Clear existing options except the "All Tags" option
  const allTagsOption = tagFilter.querySelector('option[value=""]');
  tagFilter.innerHTML = '';
  if (allTagsOption) {
    tagFilter.appendChild(allTagsOption);
  } else {
    // Create "All Tags" option if it doesn't exist
    const allOption = document.createElement('option');
    allOption.value = '';
    allOption.textContent = 'All Tags';
    allOption.setAttribute('data-i18n', 'all_tags');
    tagFilter.appendChild(allOption);
  }
  
  // Add tag options
  sortedTags.forEach(tag => {
    const option = document.createElement('option');
    option.value = tag;
    option.textContent = `#${tag}`;
    tagFilter.appendChild(option);
  });
  
  // Restore previous selection if it still exists
  if (currentSelection && sortedTags.includes(currentSelection)) {
    tagFilter.value = currentSelection;
  }
  
  console.log(`Populated tag filter with ${sortedTags.length} tags:`, sortedTags);
}

// Tag editing functions
function toggleTagEditing(reportId, reportItem) {
  const tagsDisplay = reportItem.querySelector('.report-tags-display');
  const tagsEdit = reportItem.querySelector('.report-tags-edit');
  
  if (tagsDisplay && tagsEdit) {
    const isEditing = tagsEdit.style.display !== 'none';
    
    if (isEditing) {
      // Cancel editing
      tagsDisplay.style.display = 'block';
      tagsEdit.style.display = 'none';
    } else {
      // Start editing
      tagsDisplay.style.display = 'none';
      tagsEdit.style.display = 'block';
      
      // Focus on the input and add keyboard shortcuts
      const tagsInput = tagsEdit.querySelector('.tags-input');
      if (tagsInput) {
        tagsInput.focus();
        tagsInput.select();
        
        // Add keyboard event listener
        tagsInput.addEventListener('keydown', (e) => {
          if (e.key === 'Enter') {
            e.preventDefault();
            saveReportTags(reportId, reportItem);
          } else if (e.key === 'Escape') {
            e.preventDefault();
            cancelTagEditing(reportId, reportItem);
          }
        });
      }
    }
  }
}

function cancelTagEditing(reportId, reportItem) {
  const tagsDisplay = reportItem.querySelector('.report-tags-display');
  const tagsEdit = reportItem.querySelector('.report-tags-edit');
  
  if (tagsDisplay && tagsEdit) {
    tagsDisplay.style.display = 'block';
    tagsEdit.style.display = 'none';
  }
}

async function saveReportTags(reportId, reportItem) {
  const tagsInput = reportItem.querySelector('.tags-input');
  if (!tagsInput) return;
  
  const tagText = tagsInput.value.trim();
  const newTags = tagText ? tagText.split(',').map(tag => tag.trim()).filter(tag => tag.length > 0) : [];
  
  try {
    // Update the report with new tags
    let success = false;
    
    // Use direct storage approach for updating tags to avoid complications
    {
      // Direct storage manipulation for tag updates
      const result = await new Promise((resolve) => {
        chrome.storage.local.get(['aiReports'], (data) => {
          resolve(data.aiReports || []);
        });
      });
      
      const reports = result;
      const reportIndex = reports.findIndex(r => r.id === reportId);
      
      if (reportIndex !== -1) {
        reports[reportIndex].tags = newTags;
        
        await new Promise((resolve) => {
          chrome.storage.local.set({ aiReports: reports }, resolve);
        });
        
        success = true;
      }
    }
    
    if (success) {
      // Update the display
      const tagsDisplay = reportItem.querySelector('.report-tags-display');
      if (tagsDisplay) {
        if (newTags.length > 0) {
          tagsDisplay.innerHTML = `🏷️ ${newTags.map(tag => `<span class="tag-chip">#${tag}</span>`).join('')}`;
        } else {
          tagsDisplay.innerHTML = '<span class="no-tags">無標籤</span>';
        }
      }
      
      // Hide edit interface
      cancelTagEditing(reportId, reportItem);
      
      // Refresh tag filter dropdown
      setTimeout(() => {
        loadSavedReports(); // This will repopulate the tag filter
      }, 100);
      
      console.log('Tags updated for report:', reportId, newTags);
    } else {
      throw new Error('Failed to update report');
    }
    
  } catch (error) {
    console.error('Error saving tags:', error);
    alert('儲存標籤失敗: ' + error.message);
  }
}

// Auto-save functionality
let autoSaveEnabled = true; // Default to enabled

async function loadAutoSaveSetting() {
  try {
    const result = await new Promise((resolve) => {
      chrome.storage.sync.get(['autoSaveReports'], resolve);
    });
    
    autoSaveEnabled = result.autoSaveReports !== false; // Default to true if not set
    updateAutoSaveButtonUI();
  } catch (error) {
    console.error('Failed to load auto-save setting:', error);
    autoSaveEnabled = true; // Default to enabled
    updateAutoSaveButtonUI();
  }
}

async function toggleAutoSave() {
  try {
    autoSaveEnabled = !autoSaveEnabled;
    
    // Save to storage
    await new Promise((resolve) => {
      chrome.storage.sync.set({ autoSaveReports: autoSaveEnabled }, resolve);
    });
    
    updateAutoSaveButtonUI();
    console.log('Auto-save toggled:', autoSaveEnabled ? 'ON' : 'OFF');
    
  } catch (error) {
    console.error('Failed to toggle auto-save:', error);
    // Revert on error
    autoSaveEnabled = !autoSaveEnabled;
    updateAutoSaveButtonUI();
  }
}

function updateAutoSaveButtonUI() {
  const autoSaveBtn = document.getElementById('autoSaveToggleBtn');
  const manualSaveBtn = document.getElementById('manualSaveBtn');
  
  if (!autoSaveBtn) return;
  
  if (autoSaveEnabled) {
    autoSaveBtn.classList.add('active');
    autoSaveBtn.classList.remove('inactive');
    
    // Update text using i18n
    if (typeof window.getI18nMessage !== 'undefined') {
      autoSaveBtn.textContent = window.getI18nMessage('auto_save_on');
      autoSaveBtn.title = window.getI18nMessage('auto_save_toggle_tooltip');
    } else {
      autoSaveBtn.textContent = '💾 Auto-Save';
      autoSaveBtn.title = 'Click to toggle auto-save';
    }
    
    // Hide manual save button when auto-save is enabled
    if (manualSaveBtn) {
      manualSaveBtn.style.display = 'none';
    }
  } else {
    autoSaveBtn.classList.remove('active');
    autoSaveBtn.classList.add('inactive');
    
    // Update text using i18n
    if (typeof window.getI18nMessage !== 'undefined') {
      autoSaveBtn.textContent = window.getI18nMessage('auto_save_off');
      autoSaveBtn.title = window.getI18nMessage('auto_save_toggle_tooltip');
    } else {
      autoSaveBtn.textContent = '💾 Manual';
      autoSaveBtn.title = 'Click to toggle auto-save';
    }
    
    // Show manual save button when auto-save is disabled AND analysis exists
    if (manualSaveBtn) {
      const hasAnalysis = currentAIAnalysis && currentQueryData.text && currentQueryData.language;
      manualSaveBtn.style.display = hasAnalysis ? 'inline-block' : 'none';
      
      // Update manual save button text
      if (typeof window.getI18nMessage !== 'undefined') {
        manualSaveBtn.textContent = window.getI18nMessage('save_this_report');
      } else {
        manualSaveBtn.textContent = '💾 Save This Report';
      }
    }
  }
}

// 錯誤檢測狀態變數
let errorDetectionEnabled = false;

// 載入錯誤檢測設定
async function loadErrorDetectionSetting() {
  try {
    const result = await new Promise((resolve) => {
      chrome.storage.sync.get(['errorDetection'], (data) => {
        resolve(data.errorDetection === true);
      });
    });
    
    errorDetectionEnabled = result;
    updateErrorDetectionButtonUI();
  } catch (error) {
    console.error('Failed to load error detection setting:', error);
    errorDetectionEnabled = false; // Default to disabled
    updateErrorDetectionButtonUI();
  }
}

// 切換錯誤檢測功能
async function toggleErrorDetection() {
  try {
    errorDetectionEnabled = !errorDetectionEnabled;
    
    // Save to storage
    await new Promise((resolve) => {
      chrome.storage.sync.set({ errorDetection: errorDetectionEnabled }, resolve);
    });
    
    updateErrorDetectionButtonUI();
    console.log('Error detection toggled:', errorDetectionEnabled ? 'ON' : 'OFF');
    
    // Reinitialize AI service to pick up the new setting
    if (window.aiService) {
      await window.aiService.initialize();
    }
    
  } catch (error) {
    console.error('Failed to toggle error detection:', error);
    // Revert on error
    errorDetectionEnabled = !errorDetectionEnabled;
    updateErrorDetectionButtonUI();
  }
}

// 更新錯誤檢測按鈕 UI
function updateErrorDetectionButtonUI() {
  const errorDetectionBtn = document.getElementById('errorDetectionToggleBtn');
  
  if (!errorDetectionBtn) return;
  
  if (errorDetectionEnabled) {
    errorDetectionBtn.classList.add('active');
    errorDetectionBtn.classList.remove('inactive');
    errorDetectionBtn.textContent = '🔍 錯誤檢測 ✓';
    errorDetectionBtn.title = '錯誤檢測已啟用（會增加分析時間）- 點擊關閉';
  } else {
    errorDetectionBtn.classList.remove('active');
    errorDetectionBtn.classList.add('inactive');
    errorDetectionBtn.textContent = '🔍 錯誤檢測';
    errorDetectionBtn.title = '啟用錯誤檢測功能（會增加分析時間）- 點擊啟用';
  }
}

// Manual save function for when auto-save is disabled
async function manualSaveReport() {
  if (!currentAIAnalysis || !currentQueryData.text || !currentQueryData.language) {
    alert('沒有可保存的分析報告');
    return;
  }
  
  const manualSaveBtn = document.getElementById('manualSaveBtn');
  
  try {
    if (manualSaveBtn) {
      manualSaveBtn.disabled = true;
      manualSaveBtn.textContent = '💾 保存中...';
    }
    
    if (storageManager && typeof storageManager.saveAIReport === 'function') {
      // Get cached audio data if available
      const cachedAudio = getCachedAudio(currentQueryData.text, currentQueryData.language);
      const audioData = cachedAudio ? {
        audioUrl: cachedAudio.audioUrl,
        size: cachedAudio.size,
        voice: cachedAudio.voice || 'OpenAI TTS'
      } : null;
      
      await storageManager.saveAIReport(
        currentQueryData.text,
        currentQueryData.language,
        currentAIAnalysis,
        audioData // Include cached audio data
      );
      
      if (audioData) {
        console.log('🎯 AI report saved with cached audio:', Math.round(audioData.size / 1024), 'KB');
      } else {
        console.log('AI analysis report saved manually (no audio)');
      }
      console.log('AI analysis report saved manually');
      
      // Show success feedback
      if (manualSaveBtn) {
        manualSaveBtn.textContent = '✅ 已保存';
        manualSaveBtn.style.background = '#4CAF50';
        
        // Revert button after 2 seconds
        setTimeout(() => {
          manualSaveBtn.disabled = false;
          manualSaveBtn.style.background = '';
          updateAutoSaveButtonUI(); // This will set the correct text
        }, 2000);
      }
      
      // Show success message
      alert('✅ 報告已保存到「💾 已保存」標籤頁');
      
    } else {
      throw new Error('Storage manager not available');
    }
    
  } catch (error) {
    console.error('Failed to save report manually:', error);
    alert('❌ 保存失敗: ' + error.message);
    
    // Restore button state
    if (manualSaveBtn) {
      manualSaveBtn.disabled = false;
      updateAutoSaveButtonUI();
    }
  }
}

// Audio pronunciation functions - 簡化版本
async function generateAudioPronunciation(forceRefresh = false) {
  if (!currentQueryData.text || !currentQueryData.language) {
    showAudioError('沒有可生成語音的文本');
    return;
  }
  
  console.log('🎵 Audio generation requested for:', currentQueryData.text);
  showAudioLoading();
  
  try {
    // Simple checks
    if (!aiService) {
      throw new Error('AI 服務未載入');
    }
    
    // Initialize if needed
    if (!aiService.isInitialized) {
      console.log('🔧 Initializing AI service...');
      const initialized = await aiService.initialize();
      if (!initialized) {
        throw new Error('請先在選項頁面配置 OpenAI API 金鑰');
      }
    }
    
    // Simple availability check - specifically for OpenAI TTS
    if (!aiService.isAudioAvailable()) {
      const provider = aiService.settings?.provider;
      if (provider !== 'openai') {
        throw new Error(`語音功能需要 OpenAI API - 當前設定: ${provider || '未設定'}。請到選項頁面選擇 OpenAI 作為提供商`);
      } else {
        throw new Error('OpenAI API 未正確配置 - 請檢查 API 金鑰設定');
      }
    }
    
    console.log('✅ Using OpenAI TTS for audio generation');
    
    console.log('🚀 Starting audio generation...');
    const startTime = Date.now();
    
    // Direct call without Promise.race complexity
    const audioData = await aiService.generateAudio(currentQueryData.text, currentQueryData.language);
    
    const duration = Date.now() - startTime;
    console.log(`✅ Audio completed in ${duration}ms`);
    
    showAudioResult(audioData);
    
  } catch (error) {
    console.error('❌ Audio generation error:', error);
    
    // User-friendly error messages
    let errorMessage = error.message;
    if (errorMessage.includes('401')) {
      errorMessage = '無效的 API 金鑰 - 請檢查設定';
    } else if (errorMessage.includes('429')) {
      errorMessage = 'API 使用次數超限 - 請稍後再試';
    } else if (errorMessage.includes('timeout') || errorMessage.includes('超時')) {
      errorMessage = '生成超時 - 請檢查網路或重試';
    } else if (errorMessage.includes('AbortError')) {
      errorMessage = '請求被取消 - 請重新嘗試';
    }
    
    showAudioError(errorMessage);
  }
}

function playAudio() {
  console.log('🔊 playAudio() called');
  const audioElement = document.getElementById('pronunciationAudio');
  
  console.log('Audio element found:', !!audioElement);
  console.log('Audio element src:', audioElement?.src);
  console.log('Audio element readyState:', audioElement?.readyState);
  
  if (audioElement && audioElement.src) {
    console.log('▶️ Starting audio playback...');
    audioElement.play().then(() => {
      console.log('✅ Audio playback started successfully');
    }).catch(err => {
      console.error('❌ Audio playback failed:', err);
      showAudioError(`音頻播放失敗: ${err.message}`);
    });
  } else {
    console.log('❌ No audio available - element:', !!audioElement, 'src:', audioElement?.src);
    
    if (!audioElement) {
      showAudioError('找不到音頻元素 - 請重新整理頁面');
    } else if (!audioElement.src) {
      showAudioError('音頻未載入 - 請重新生成語音');
    } else {
      showAudioError('沒有可播放的音頻');
    }
  }
}

function downloadAudio() {
  const audioElement = document.getElementById('pronunciationAudio');
  if (audioElement && audioElement.src) {
    const link = document.createElement('a');
    link.href = audioElement.src;
    link.download = `${currentQueryData.text || 'pronunciation'}_audio.mp3`;
    document.body.appendChild(link);
    link.click();
    document.body.removeChild(link);
  } else {
    console.log('No audio available to download');
    showAudioError('沒有可下載的音頻');
  }
}

// Audio UI functions
function showAudioLoading() {
  const audioContent = document.getElementById('audioContent');
  console.log('showAudioLoading called, audioContent element:', !!audioContent);
  if (audioContent) {
    audioContent.innerHTML = `
      <div class="audio-loading">
        🎵 正在生成語音...
        <br><small style="color: #666; margin-top: 8px; display: block;">預期 5-10 秒完成，如果超過 15 秒可能有問題</small>
      </div>`;
    console.log('Audio loading UI updated');
  } else {
    console.error('audioContent element not found!');
  }
}

function showAudioResult(audioData) {
  console.log('🔊 Displaying audio result:', audioData);
  
  const audioContent = document.getElementById('audioContent');
  
  if (audioContent && audioData && audioData.audioUrl) {
    // Create a new audio element directly in the content (simpler approach)
    audioContent.innerHTML = `
      <div class="audio-ready">
        ✅ 語音已生成 (${Math.round(audioData.size / 1024)} KB) - OpenAI TTS
        <br>
        <audio id="generatedAudio" controls preload="metadata" style="width: 100%; margin: 8px 0;">
          <source src="${audioData.audioUrl}" type="audio/mpeg">
          您的瀏覽器不支援音頻播放
        </audio>
        <br>
        <button id="playAudioDirectBtn" style="margin-top: 4px; padding: 4px 8px; background: #1976d2; color: white; border: none; border-radius: 3px; cursor: pointer;">
          ▶️ 播放
        </button>
        <button id="downloadAudioDirectBtn" style="margin: 4px 0 0 8px; padding: 4px 8px; background: #666; color: white; border: none; border-radius: 3px; cursor: pointer;">
          📥 下載
        </button>
      </div>`;
    
    // Add event listeners for direct control
    const playBtn = document.getElementById('playAudioDirectBtn');
    const downloadBtn = document.getElementById('downloadAudioDirectBtn');
    const audioElement = document.getElementById('generatedAudio');
    
    if (playBtn && audioElement) {
      playBtn.addEventListener('click', () => {
        console.log('🎯 Playing audio directly...');
        audioElement.play().then(() => {
          console.log('✅ Audio playing successfully');
        }).catch(err => {
          console.error('❌ Direct audio play failed:', err);
          showAudioError(`播放失敗: ${err.message}`);
        });
      });
    }
    
    if (downloadBtn && audioData.audioUrl) {
      downloadBtn.addEventListener('click', () => {
        console.log('📥 Downloading audio...');
        const link = document.createElement('a');
        link.href = audioData.audioUrl;
        link.download = `${currentQueryData.text || 'pronunciation'}_audio.mp3`;
        document.body.appendChild(link);
        link.click();
        document.body.removeChild(link);
      });
    }
    
    // Show regenerate button
    const regenerateBtn = document.getElementById('regenerateAudioBtn');
    if (regenerateBtn) regenerateBtn.style.display = 'inline-block';
    
    log('✅ Audio UI created with direct controls');
    
  } else {
    if (!audioContent) {
      log('❌ audioContent element not found');
      return;
    }
    if (!audioData || !audioData.audioUrl) {
      log('❌ Invalid audio data:', audioData);
      if (window.SecurityFixes) {
        window.SecurityFixes.safeUpdateAudioContent(audioContent, '無效的音頻數據', true);
      } else {
        audioContent.innerHTML = '<div class="audio-error">❌ 無效的音頻數據</div>';
      }
    }
  }
}

function showAudioError(message) {
  const audioContent = document.getElementById('audioContent');
  if (audioContent) {
    if (window.SecurityFixes) {
      window.SecurityFixes.safeUpdateAudioContent(audioContent, message, true);
    } else {
      audioContent.innerHTML = `<div class="audio-error">❌ ${message}</div>`;
    }
  }
}

// Play audio from saved report
async function playReportAudio(reportId) {
  try {
    const reports = await storageManager.getAIReports();
    const report = reports.find(r => r.id === reportId);
    
    if (!report || !report.audioData || !report.audioData.audioUrl) {
      showMessage('此報告沒有語音數據', 'warning');
      return;
    }
    
    console.log('🔊 Playing audio from saved report:', report.searchText);
    
    const audio = new Audio(report.audioData.audioUrl);
    
    // Show feedback
    const audioBadge = document.querySelector(`span[data-report-id="${reportId}"]`);
    if (audioBadge) {
      const originalText = audioBadge.textContent;
      audioBadge.textContent = '🔊 播放中...';
      
      audio.onended = () => {
        audioBadge.textContent = originalText;
      };
      
      audio.onerror = () => {
        audioBadge.textContent = originalText;
        showMessage('語音播放失敗', 'error');
      };
    }
    
    await audio.play();
    console.log('✅ Report audio playing:', report.searchText);
    
  } catch (error) {
    console.error('Failed to play report audio:', error);
    showMessage('播放語音失敗', 'error');
  }
}

// Play audio from history (cached audio)
async function playHistoryAudio(text, language, buttonElement) {
  try {
    // Check if we have cached audio first
    const cachedAudio = getCachedAudio(text, language);
    
    if (cachedAudio && cachedAudio.audioUrl) {
      console.log('🔊 Playing cached audio from history:', text);
      
      // Show feedback on button
      const originalText = buttonElement.textContent;
      buttonElement.textContent = '播放中...';
      buttonElement.disabled = true;
      
      const audio = new Audio(cachedAudio.blobUrl || cachedAudio.audioUrl);
      
      audio.onended = () => {
        buttonElement.textContent = originalText;
        buttonElement.disabled = false;
      };
      
      audio.onerror = () => {
        buttonElement.textContent = originalText;
        buttonElement.disabled = false;
        showMessage('語音播放失敗', 'error');
      };
      
      await audio.play();
      console.log('✅ History audio playing:', text);
      
    } else {
      // Try to check saved reports for audio
      if (storageManager) {
        const reports = await storageManager.getAIReports({
          language: language,
          searchText: text
        });
        
        const exactMatch = reports.find(report => 
          report.searchText.toLowerCase() === text.toLowerCase() && 
          report.language === language &&
          report.audioData && report.audioData.audioUrl
        );
        
        if (exactMatch) {
          console.log('🔊 Playing audio from saved report for history:', text);
          
          // Show feedback on button
          const originalText = buttonElement.textContent;
          buttonElement.textContent = '播放中...';
          buttonElement.disabled = true;
          
          const audio = new Audio(exactMatch.audioData.audioUrl);
          
          audio.onended = () => {
            buttonElement.textContent = originalText;
            buttonElement.disabled = false;
          };
          
          audio.onerror = () => {
            buttonElement.textContent = originalText;
            buttonElement.disabled = false;
            showMessage('語音播放失敗', 'error');
          };
          
          await audio.play();
          console.log('✅ History audio from saved report playing:', text);
          
          // Also cache this audio for future use
          const cacheKey = `${text.toLowerCase()}_${language}`;
          const cachedAudioData = {
            text: text,
            language: language,
            audioUrl: exactMatch.audioData.audioUrl,
            blobUrl: exactMatch.audioData.audioUrl,
            size: exactMatch.audioData.size || 0,
            voice: exactMatch.audioData.voice || 'OpenAI TTS',
            timestamp: Date.now()
          };
          window.audioCache.set(cacheKey, cachedAudioData);
          
        } else {
          // No audio available - try to generate it
          console.log('⚠️ No cached or saved audio found, generating new audio:', text);
          await generateOpenAIAudio(text, language, true);
        }
      } else {
        showMessage('此歷史項目沒有語音數據', 'warning');
      }
    }
    
  } catch (error) {
    console.error('Failed to play history audio:', error);
    showMessage('播放語音失敗', 'error');
    
    // Reset button state
    if (buttonElement) {
      buttonElement.textContent = '🔊';
      buttonElement.disabled = false;
    }
  }
}

// Export functions (basic implementations)
async function exportToMarkdown(reports) {
  console.log('Exporting to markdown:', reports);
  return 'Markdown export not fully implemented';
}

async function exportToHeptaBase(reports) {
  console.log('Exporting to HeptaBase:', reports);
  return 'HeptaBase export not fully implemented';  
}

// Initialize TTS voices
function initializeTTSVoices() {
  if ('speechSynthesis' in window) {
    // Load voices - some browsers need this to be called to populate voices
    speechSynthesis.getVoices();
    
    // Handle voice loading event
    speechSynthesis.addEventListener('voiceschanged', () => {
      const voices = speechSynthesis.getVoices();
      console.log('TTS voices loaded:', voices.length, 'voices available');
      
      // Log available voices for debugging
      voices.forEach((voice, index) => {
        if (voice.lang.startsWith('en') || voice.lang.startsWith('ja') || voice.lang.startsWith('ko') || voice.lang.startsWith('zh') || voice.lang.startsWith('nl')) {
          console.log(`Voice ${index}: ${voice.name} (${voice.lang}) - Local: ${voice.localService}`);
        }
      });
    });
  }

  // Initialize error status filter buttons
  initializeHistoryFilters();
}

// Initialize error status filter functionality
function initializeHistoryFilters() {
  const filterButtons = document.querySelectorAll('.filter-btn');
  let currentHistoryData = [];
  
  filterButtons.forEach(button => {
    button.addEventListener('click', () => {
      // Remove active class from all buttons
      filterButtons.forEach(btn => btn.classList.remove('active'));
      // Add active class to clicked button
      button.classList.add('active');
      
      const filterType = button.getAttribute('data-filter');
      applyHistoryFilter(filterType, currentHistoryData);
    });
  });
  
  // Store reference to history data when it's loaded
  window.setCurrentHistoryData = (data) => {
    currentHistoryData = data;
  };
}

// Apply filter to history items
function applyHistoryFilter(filterType, historyData) {
  if (!historyData || historyData.length === 0) {
    return;
  }
  
  let filteredData = [];
  
  switch (filterType) {
    case 'all':
      filteredData = historyData;
      break;
    case 'correct':
      filteredData = historyData.filter(item => item.isCorrect === true);
      break;
    case 'error':
      filteredData = historyData.filter(item => item.hasErrors === true);
      break;
    case 'unanalyzed':
      filteredData = historyData.filter(item => item.hasErrors === null);
      break;
    default:
      filteredData = historyData;
  }
  
  displayHistoryItems(filteredData);
}

// Initialize saved reports filter functionality
function initializeSavedReportsFilters(reports) {
  const filterButtons = document.querySelectorAll('[id^="reportsFilter"]');
  
  filterButtons.forEach(button => {
    button.addEventListener('click', () => {
      // Remove active class from all buttons
      filterButtons.forEach(btn => btn.classList.remove('active'));
      // Add active class to clicked button
      button.classList.add('active');
      
      const filterType = button.getAttribute('data-filter');
      applySavedReportsFilter(filterType, reports);
    });
  });
}

// Apply filter to saved reports
function applySavedReportsFilter(filterType, reports) {
  if (!reports || reports.length === 0) {
    return;
  }
  
  let filteredReports = [];
  
  switch (filterType) {
    case 'all':
      filteredReports = reports;
      break;
    case 'correct':
      filteredReports = reports.filter(report => report.isCorrect === true);
      break;
    case 'error':
      filteredReports = reports.filter(report => report.hasErrors === true);
      break;
    case 'unanalyzed':
      filteredReports = reports.filter(report => report.hasErrors === null);
      break;
    default:
      filteredReports = reports;
  }
  
  // Re-render the reports list with filtered data
  displayFilteredSavedReports(filteredReports);
}

// Display filtered saved reports
function displayFilteredSavedReports(reports) {
  const reportsList = document.getElementById('savedReportsList');
  if (!reportsList) return;
  
  if (reports.length === 0) {
    reportsList.innerHTML = '<div style="text-align: center; padding: 20px; color: #666;">沒有符合篩選條件的報告</div>';
    return;
  }
  
  // Generate reports HTML (same as in loadSavedReports)
  reportsList.innerHTML = reports.map(report => {
    const truncatedAnalysis = typeof report.analysisData === 'string' 
      ? report.analysisData.substring(0, 150) + (report.analysisData.length > 150 ? '...' : '')
      : (report.analysisData && report.analysisData.content 
          ? report.analysisData.content.substring(0, 150) + (report.analysisData.content.length > 150 ? '...' : '')
          : 'No analysis preview available');
    
    return `
      <div class="saved-report-item" data-report-id="${report.id}">
        <div class="saved-report-header">
          <div class="report-main-info">
            <span class="report-text">${report.searchText}</span>
            <div class="report-badges">
              <span class="report-language">${languageNames[report.language] || report.language.toUpperCase()}</span>
              ${report.favorite ? '<span class="favorite-badge">⭐ 最愛</span>' : ''}
              ${report.audioData ? `<span class="audio-badge" data-report-id="${report.id}" style="cursor: pointer;" title="點擊播放語音">🔊 語音</span>` : ''}
              ${report.hasErrors ? 
                `<span class="error-badge" title="檢測到錯誤：${report.errorTypes ? report.errorTypes.join(', ') : ''}">❌ 有錯誤</span>` : 
                report.isCorrect === true ? '<span class="correct-badge" title="語法正確">✅ 正確</span>' : ''
              }
            </div>
          </div>
          <div class="report-actions">
            <button class="report-action-btn create-flashcard-btn" data-id="${report.id}" title="建立記憶卡">
              🃏
            </button>
            <button class="report-action-btn favorite-btn ${report.favorite ? 'active' : ''}" data-id="${report.id}" title="${report.favorite ? '取消最愛' : '加入最愛'}">
              ${report.favorite ? '⭐' : '☆'}
            </button>
            <button class="report-action-btn edit-tags-btn" data-id="${report.id}" title="編輯標籤">
              🏷️
            </button>
            <button class="report-action-btn delete-btn" data-id="${report.id}" title="刪除報告">
              🗑️
            </button>
          </div>
        </div>
        <div class="saved-report-meta">
          <span class="report-date">${new Date(report.timestamp).toLocaleDateString('zh-TW')}</span>
          ${report.tags && report.tags.length > 0 ? `<span class="report-tags">${report.tags.map(tag => `<span class="tag-chip">#${tag}</span>`).join('')}</span>` : ''}
        </div>
        <div class="saved-report-preview">
          <p>${truncatedAnalysis}</p>
        </div>
        <div class="saved-report-actions">
          <button class="action-button show-full-btn" data-id="${report.id}">📖 查看完整分析</button>
          <button class="action-button secondary export-single-btn" data-id="${report.id}">📧 Email Export</button>
          <button class="action-button secondary replay-btn" data-text="${report.searchText}" data-language="${report.language}">🔄 Replay</button>
        </div>
      </div>
    `;
  }).join('');
}

// Initialize all buttons and features
document.addEventListener('DOMContentLoaded', async () => {
  // Initialize TTS voices
  initializeTTSVoices();
  
  // Load learning stats from storage
  await loadLearningStats();
  
  // Add some sample data if no learning stats exist (for testing)
  if (learningStats.totalSearches === 0) {
    console.log('🧪 Adding sample learning data for testing');
    recordLearningSearch('hello world', 'english', 'https://youtube.com/watch?v=test', 'Sample YouTube Video');
    recordLearningSearch('pronunciation', 'english', 'https://youtube.com/watch?v=test2', 'Another Sample Video');
    recordLearningSearch('learning', 'english', 'https://youtube.com/watch?v=test3', 'Learning Video');
    
    // Update dashboard after adding sample data
    console.log('🔄 Updating dashboard with sample data');
    updateLearningDashboard();
  }
  
  // Check for YouTube analysis data
  checkForYouTubeAnalysis();
  
  // Settings button
  const settingsBtn = document.querySelector('.settings-button');
  if (settingsBtn) {
    settingsBtn.addEventListener('click', openSettings);
  }
  
  // Header language selector
  const headerLanguageSelect = document.getElementById('headerLanguageSelect');
  if (headerLanguageSelect) {
    // Load current language setting (use the correct storage key)
    chrome.storage.sync.get(['uiLanguage'], (result) => {
      const currentLang = result.uiLanguage || 'auto';
      headerLanguageSelect.value = currentLang;
    });
    
    // Handle language change
    headerLanguageSelect.addEventListener('change', async (e) => {
      const selectedLang = e.target.value;
      console.log('Language changed to:', selectedLang);
      
      try {
        // Save to storage with the correct key (uiLanguage, not interfaceLanguage)
        await new Promise((resolve) => {
          chrome.storage.sync.set({ uiLanguage: selectedLang }, resolve);
        });
        
        console.log('Interface language saved:', selectedLang);
        
        // Apply language change immediately using available methods
        if (typeof window.i18nHelper !== 'undefined' && window.i18nHelper.switchLanguage) {
          await window.i18nHelper.switchLanguage(selectedLang);
          console.log('✅ Language switched to:', selectedLang, 'via i18nHelper');
        } else if (typeof window.refreshUILanguage !== 'undefined') {
          await window.refreshUILanguage();
          console.log('✅ Language switched to:', selectedLang, 'via refreshUILanguage');
        } else {
          console.log('⚠️ No i18n helpers available, reloading page...');
          // Fallback: reload the page to apply new language
          window.location.reload();
        }
      } catch (error) {
        console.error('Error switching language:', error);
        // Fallback: reload on error
        window.location.reload();
      }
    });
  }
  
  // New tab button
  const newTabBtn = document.getElementById('openInNewTabBtn');
  if (newTabBtn) {
    newTabBtn.addEventListener('click', openCurrentInNewTab);
  }
  
  // Quick action buttons in video tab
  const practiceBtn = document.getElementById('practiceTopWords');
  if (practiceBtn) {
    practiceBtn.addEventListener('click', startPracticeSession);
  }
  
  const reviewBtn = document.getElementById('reviewRecentWords');
  if (reviewBtn) {
    reviewBtn.addEventListener('click', reviewVocabulary);
  }
  
  const exportBtn = document.getElementById('quickExportBtn');
  if (exportBtn) {
    exportBtn.addEventListener('click', exportLearningData);
  }
  
  // AI Analysis buttons
  const generateBtn = document.getElementById('generateAiAnalysisBtn');
  const refreshBtn = document.getElementById('refreshAiAnalysisBtn');
  
  if (generateBtn) {
    generateBtn.addEventListener('click', () => generateAIAnalysis());
  }
  
  if (refreshBtn) {
    refreshBtn.addEventListener('click', () => generateAIAnalysis(true));
  }
  
  // Auto-save toggle button
  const autoSaveToggleBtn = document.getElementById('autoSaveToggleBtn');
  if (autoSaveToggleBtn) {
    // Load current auto-save setting
    loadAutoSaveSetting();
    
    autoSaveToggleBtn.addEventListener('click', () => toggleAutoSave());
  }
  
  // Error detection toggle button
  const errorDetectionToggleBtn = document.getElementById('errorDetectionToggleBtn');
  if (errorDetectionToggleBtn) {
    // Load current error detection setting
    loadErrorDetectionSetting();
    
    errorDetectionToggleBtn.addEventListener('click', () => toggleErrorDetection());
  }
  
  // Re-analyze reports button
  const reAnalyzeReportsBtn = document.getElementById('reAnalyzeReportsBtn');
  if (reAnalyzeReportsBtn) {
    reAnalyzeReportsBtn.addEventListener('click', async () => {
      if (!storageManager || !storageManager.reAnalyzeAllReports) {
        alert('Storage manager not available');
        return;
      }
      
      const originalText = reAnalyzeReportsBtn.textContent;
      reAnalyzeReportsBtn.textContent = '🔄 分析中...';
      reAnalyzeReportsBtn.disabled = true;
      
      try {
        console.log('🔄 Starting manual re-analysis...');
        const result = await storageManager.reAnalyzeAllReports();
        console.log('🔄 Re-analysis result:', result);
        
        if (result.success) {
          alert(`✅ 重新分析完成！更新了 ${result.updatedCount} 個報告的錯誤狀態`);
          // Reload the saved reports view
          loadSavedReports();
        } else {
          console.error('Re-analysis failed:', result);
          alert(`❌ 重新分析失敗：${result.error || 'Unknown error'}`);
        }
      } catch (error) {
        console.error('Re-analysis error:', error);
        alert(`❌ 重新分析失敗：${error.message}`);
      } finally {
        reAnalyzeReportsBtn.textContent = originalText;
        reAnalyzeReportsBtn.disabled = false;
      }
    });
  }
  
  
  // Manual save button
  const manualSaveBtn = document.getElementById('manualSaveBtn');
  if (manualSaveBtn) {
    manualSaveBtn.addEventListener('click', () => manualSaveReport());
  }
  
  // Audio generation buttons
  const generateAudioBtn = document.getElementById('generateAudioBtn');
  const regenerateAudioBtn = document.getElementById('regenerateAudioBtn');
  const playAudioBtn = document.getElementById('playAudioBtn');
  const downloadAudioBtn = document.getElementById('downloadAudioBtn');
  const testAudioBtn = document.getElementById('testAudioBtn');
  
  if (generateAudioBtn) {
    generateAudioBtn.addEventListener('click', () => generateAudioPronunciation());
  }
  
  if (regenerateAudioBtn) {
    regenerateAudioBtn.addEventListener('click', () => generateAudioPronunciation(true));
  }
  
  if (playAudioBtn) {
    playAudioBtn.addEventListener('click', playAudio);
  }
  
  if (downloadAudioBtn) {
    downloadAudioBtn.addEventListener('click', downloadAudio);
  }
  
  // Test audio button for debugging
  if (testAudioBtn) {
    testAudioBtn.addEventListener('click', () => {
      console.log('=== AUDIO TEST DEBUG ===');
      console.log('aiService:', aiService);
      console.log('aiService type:', typeof aiService);
      console.log('currentQueryData:', currentQueryData);
      
      if (aiService) {
        console.log('AI Service initialized:', aiService.isInitialized);
        console.log('AI Service available:', aiService.isAvailable());
        console.log('Audio available:', aiService.isAudioAvailable());
        console.log('Settings:', aiService.settings);
        
        // Try to initialize if not already done
        if (!aiService.isInitialized) {
          console.log('Attempting to initialize AI service...');
          aiService.initialize().then(result => {
            console.log('Initialization result:', result);
            console.log('After init - Audio available:', aiService.isAudioAvailable());
            console.log('After init - Settings:', aiService.settings);
          }).catch(err => {
            console.error('Initialization failed:', err);
          });
        }
      } else {
        console.error('aiService is not defined!');
        console.log('window.aiService:', window.aiService);
        console.log('typeof window.aiService:', typeof window.aiService);
      }
      console.log('=== END AUDIO TEST ===');
    });
  }
  
  // History controls
  const clearHistoryBtn = document.getElementById('clearHistoryBtn');
  if (clearHistoryBtn) {
    clearHistoryBtn.addEventListener('click', async () => {
      if (confirm('確定要清空所有搜尋歷史嗎？這個操作無法復原。')) {
        try {
          console.log('🧹 Clearing all history...');
          const response = await new Promise((resolve, reject) => {
            chrome.runtime.sendMessage({ action: 'clearHistory' }, (response) => {
              if (chrome.runtime.lastError) {
                console.error('❌ Chrome runtime error during clear:', chrome.runtime.lastError);
                reject(chrome.runtime.lastError);
              } else {
                console.log('🧹 Clear response:', response);
                resolve(response);
              }
            });
          });
          if (response && response.success) {
            console.log('✅ History cleared successfully');
            loadHistoryView(); // Reload the view
          } else {
            console.error('❌ Failed to clear history:', response?.error);
            alert('清空失敗: ' + (response?.error || '未知錯誤'));
          }
        } catch (error) {
          console.error('Error clearing history:', error);
          alert('清空失敗');
        }
      }
    });
  }
  
  // History search functionality
  const historySearchInput = document.getElementById('historySearchInput');
  const historyLanguageFilter = document.getElementById('historyLanguageFilter');
  
  if (historySearchInput) {
    historySearchInput.addEventListener('input', () => {
      filterHistoryView();
    });
  }
  
  if (historyLanguageFilter) {
    historyLanguageFilter.addEventListener('change', () => {
      filterHistoryView();
    });
  }
  
  // Saved reports search and filter functionality
  const savedReportsSearchInput = document.getElementById('savedReportsSearchInput');
  const savedReportsLanguageFilter = document.getElementById('savedReportsLanguageFilter');
  const savedReportsTagFilter = document.getElementById('savedReportsTagFilter');
  const savedReportsDateFilter = document.getElementById('savedReportsDateFilter');
  const dateRangeInputs = document.getElementById('dateRangeInputs');
  const startDate = document.getElementById('startDate');
  const endDate = document.getElementById('endDate');
  const favoritesOnlyFilter = document.getElementById('favoritesOnlyFilter');
  const exportReportsBtn = document.getElementById('exportReportsBtn');
  const exportDropdown = document.getElementById('exportDropdown');
  
  if (savedReportsSearchInput) {
    savedReportsSearchInput.addEventListener('input', () => {
      filterSavedReports();
    });
  }
  
  if (savedReportsLanguageFilter) {
    savedReportsLanguageFilter.addEventListener('change', () => {
      filterSavedReports();
    });
  }
  
  if (savedReportsTagFilter) {
    savedReportsTagFilter.addEventListener('change', (e) => {
      console.log('🎯 Tag filter changed! New value:', e.target.value);
      filterSavedReports();
    });
  }
  
  if (savedReportsDateFilter) {
    savedReportsDateFilter.addEventListener('change', () => {
      // Show/hide custom date range inputs
      if (savedReportsDateFilter.value === 'custom') {
        dateRangeInputs.style.display = 'block';
      } else {
        dateRangeInputs.style.display = 'none';
      }
      filterSavedReports();
    });
  }
  
  if (startDate) {
    startDate.addEventListener('change', () => {
      filterSavedReports();
    });
  }
  
  if (endDate) {
    endDate.addEventListener('change', () => {
      filterSavedReports();
    });
  }

  if (favoritesOnlyFilter) {
    favoritesOnlyFilter.addEventListener('change', () => {
      filterSavedReports();
    });
  }
  
  // Cleanup duplicates button
  const cleanupDuplicatesBtn = document.getElementById('cleanupDuplicatesBtn');
  if (cleanupDuplicatesBtn) {
    cleanupDuplicatesBtn.addEventListener('click', async () => {
      await cleanupDuplicateReports();
    });
  }

  // Bulk flashcard creation
  const createAllFlashcardsBtn = document.getElementById('createAllFlashcardsBtn');
  if (createAllFlashcardsBtn) {
    createAllFlashcardsBtn.addEventListener('click', async () => {
      await createAllFlashcardsFromReports();
    });
  }

  // Notion sync button
  const syncToNotionBtn = document.getElementById('syncToNotionBtn');
  if (syncToNotionBtn) {
    syncToNotionBtn.addEventListener('click', async () => {
      await syncFilteredReportsToNotion();
    });
  }
  
  // Export dropdown functionality
  if (exportReportsBtn) {
    exportReportsBtn.addEventListener('click', (e) => {
      e.preventDefault();
      const dropdown = exportReportsBtn.closest('.export-dropdown');
      dropdown.classList.toggle('show');
    });
  }
  
  // Close dropdown when clicking outside
  document.addEventListener('click', (e) => {
    if (!e.target.closest('.export-dropdown')) {
      const dropdowns = document.querySelectorAll('.export-dropdown.show');
      dropdowns.forEach(dropdown => dropdown.classList.remove('show'));
    }
  });
  
  // Export format handlers
  const exportHandlers = {
    'exportMarkdown': () => exportSavedReports('markdown'),
    'exportHeptabase': () => exportSavedReports('heptabase'),
    'exportObsidian': () => exportSavedReports('obsidian'),
    'exportNotion': () => exportSavedReports('notion-api'),
    'exportEmail': () => exportSavedReports('email'),
    'exportJSON': () => exportSavedReports('json')
  };
  
  Object.entries(exportHandlers).forEach(([id, handler]) => {
    const element = document.getElementById(id);
    if (element) {
      element.addEventListener('click', (e) => {
        e.preventDefault();
        // Close dropdown
        document.querySelectorAll('.export-dropdown.show').forEach(d => d.classList.remove('show'));
        handler();
      });
    }
  });

  // Extension loaded - ready for user searches
  console.log('✅ YouGlish extension loaded and ready');
  
  // Manual search
  const manualSearchBtn = document.getElementById('manualSearchBtn');
  const manualSearchInput = document.getElementById('manualSearchInput');
  
  if (manualSearchBtn) {
    manualSearchBtn.addEventListener('click', performManualSearch);
  }
  
  if (manualSearchInput) {
    manualSearchInput.addEventListener('keypress', (e) => {
      if (e.key === 'Enter') {
        performManualSearch();
      }
    });
  }
  
  // Check for current query and ensure welcome screen shows if no query
  chrome.storage.local.get(['currentQuery'], (result) => {
    console.log('Loading current query on startup:', result.currentQuery);
    
    if (result.currentQuery && result.currentQuery.text) {
      // Create proper query data structure
      const queryData = {
        text: result.currentQuery.text,
        language: result.currentQuery.language,
        primaryUrl: result.currentQuery.url || result.currentQuery.primaryUrl,
        secondaryUrl: result.currentQuery.secondaryUrl || '',
        tertiaryUrl: result.currentQuery.tertiaryUrl || '',
        allUrls: result.currentQuery.allUrls || { 'YouGlish': result.currentQuery.url || result.currentQuery.primaryUrl },
        autoAnalysis: result.currentQuery.autoAnalysis !== false, // Respect the setting from background.js
        analysisOnly: result.currentQuery.analysisOnly // Pass through analysisOnly flag
      };
      
      showSearchResult(queryData);
      log('Loaded current query:', queryData);
    } else {
      // Ensure welcome screen is visible
      console.log('No current query found, showing welcome screen');
      const welcome = document.getElementById('welcome');
      const searchResult = document.getElementById('searchResult');
      const searchInfo = document.getElementById('searchInfo');
      
      if (welcome) welcome.style.display = 'block';
      if (searchResult) searchResult.style.display = 'none';
      if (searchInfo) searchInfo.style.display = 'none';
    }
  });
  
  // Listen for storage changes
  chrome.storage.onChanged.addListener((changes, namespace) => {
    if (namespace === 'local' && changes.currentQuery && changes.currentQuery.newValue) {
      const currentQuery = changes.currentQuery.newValue;
      console.log('Current query changed:', currentQuery);
      
      if (currentQuery && currentQuery.text) {
        // Create proper query data structure
        const queryData = {
          text: currentQuery.text,
          language: currentQuery.language,
          primaryUrl: currentQuery.url || currentQuery.primaryUrl,
          secondaryUrl: '',
          tertiaryUrl: '',
          allUrls: { 'YouGlish': currentQuery.url || currentQuery.primaryUrl },
          autoAnalysis: true // Enable auto analysis for new queries
        };
        
        showSearchResult(queryData);
      }
    }
  });
  
  // Search Again button removed - it was causing UI issues
  
  // Add saved reports button handler
  const showSavedReportsBtn = document.getElementById('showSavedReportsBtn');
  if (showSavedReportsBtn) {
    showSavedReportsBtn.onclick = () => {
      // Switch to saved reports view
      const savedReportsView = document.getElementById('savedReportsView');
      const analysisView = document.getElementById('analysisView');
      const videoView = document.getElementById('videoView');
      const historyView = document.getElementById('historyView');
      
      // Hide other views
      if (analysisView) analysisView.style.display = 'none';
      if (videoView) videoView.style.display = 'none';
      if (historyView) historyView.style.display = 'none';
      
      // Show saved reports view
      if (savedReportsView) {
        savedReportsView.style.display = 'block';
        loadSavedReports();
      }
      
      // Update button states
      document.querySelectorAll('.view-button').forEach(btn => btn.classList.remove('active'));
      showSavedReportsBtn.classList.add('active');
    };
  }
  // Enhanced Video Tab Functionality
  setupVideoTabFeatures();
});

// Enhanced Video Tab Features
function setupVideoTabFeatures() {
  // Video Learning Queue Management
  const clearVideoQueueBtn = document.getElementById('clearVideoQueueBtn');
  const refreshVideoQueueBtn = document.getElementById('refreshVideoQueueBtn');
  const startQuickReviewBtn = document.getElementById('startQuickReviewBtn');
  const openYouTubeBtn = document.getElementById('openYouTubeBtn');
  const practiceRecentBtn = document.getElementById('practiceRecentBtn');

  // Clear video learning queue
  if (clearVideoQueueBtn) {
    clearVideoQueueBtn.addEventListener('click', async () => {
      if (confirm('確定要清除所有學習影片記錄嗎？')) {
        try {
          await chrome.storage.local.remove(['videoLearningQueue']);
          refreshVideoQueue();
          console.log('✅ Video learning queue cleared');
        } catch (error) {
          console.error('❌ Failed to clear video queue:', error);
        }
      }
    });
  }

  // Refresh video queue
  if (refreshVideoQueueBtn) {
    refreshVideoQueueBtn.addEventListener('click', () => {
      refreshVideoQueue();
    });
  }

  // Start quick review
  if (startQuickReviewBtn) {
    startQuickReviewBtn.addEventListener('click', () => {
      startQuickReview();
    });
  }

  // Open YouTube
  if (openYouTubeBtn) {
    openYouTubeBtn.addEventListener('click', () => {
      chrome.tabs.create({ url: 'https://www.youtube.com' });
    });
  }

  // Practice recent items
  if (practiceRecentBtn) {
    practiceRecentBtn.addEventListener('click', () => {
      startPracticeMode();
    });
  }

  // Initialize video tab data
  updateVideoTabStats();
  refreshVideoQueue();
  loadReviewItems();
  
  // Set up event delegation for manual analysis buttons
  setupManualAnalysisButtons();
}

// Refresh video learning queue
async function refreshVideoQueue() {
  const queueContainer = document.getElementById('videoLearningQueue');
  if (!queueContainer) return;

  try {
    // Get YouTube learning history from storage
    const result = await chrome.storage.local.get(['videoLearningQueue']);
    const videoQueue = result.videoLearningQueue || [];

    if (videoQueue.length === 0) {
      // Show empty state with helpful links
      queueContainer.innerHTML = `
        <div style="text-align: center; color: #999; padding: 30px 20px;">
          <div style="font-size: 48px; margin-bottom: 16px;">🎬</div>
          <div style="font-size: 14px; margin-bottom: 8px; color: #666;">尚無學習影片</div>
          <div style="font-size: 12px; color: #ccc; margin-bottom: 16px;">在 YouTube 影片中點擊字幕開始學習</div>
          <div style="display: flex; flex-direction: column; gap: 8px; margin-top: 16px;">
            <a href="https://www.youtube.com/results?search_query=english+learning" target="_blank" 
               style="display: flex; align-items: center; text-decoration: none; color: #1a73e8; font-size: 12px; padding: 8px; border-radius: 4px; background: #f8f9fa; border: 1px solid #e0e0e0; transition: all 0.2s;">
              <span style="margin-right: 8px;">🎓</span>
              <span>推薦英語學習影片</span>
            </a>
            <a href="https://www.youtube.com/results?search_query=english+conversation+practice" target="_blank" 
               style="display: flex; align-items: center; text-decoration: none; color: #1a73e8; font-size: 12px; padding: 8px; border-radius: 4px; background: #f8f9fa; border: 1px solid #e0e0e0; transition: all 0.2s;">
              <span style="margin-right: 8px;">💬</span>
              <span>會話練習影片</span>
            </a>
          </div>
        </div>
      `;
    } else {
      // Display video queue
      queueContainer.innerHTML = videoQueue.map((video, index) => `
        <div class="video-queue-item" data-video-url="${video.url}" data-video-index="${index}" style="display: flex; align-items: center; padding: 8px; border-bottom: 1px solid #f0f0f0; cursor: pointer; transition: all 0.2s;">
          <div style="flex: 1;">
            <div style="font-size: 12px; font-weight: 500; color: #333; margin-bottom: 4px;">${video.title}</div>
            <div style="font-size: 11px; color: #666;">
              ${video.channel} • ${new Date(video.timestamp).toLocaleDateString()} • ${video.wordsLearned || 0} 個詞彙
            </div>
          </div>
          <div style="color: #1a73e8; font-size: 12px;">▶️</div>
        </div>
      `).join('');
      
      // Add event listeners to video queue items
      queueContainer.querySelectorAll('.video-queue-item').forEach(item => {
        item.addEventListener('click', () => {
          const videoUrl = item.dataset.videoUrl;
          if (videoUrl) {
            openYouTubeVideo(videoUrl);
          }
        });
      });
    }
  } catch (error) {
    console.error('❌ Failed to load video queue:', error);
  }
}

// Add video to learning queue
async function addVideoToQueue(videoUrl, videoTitle, channel) {
  try {
    const result = await chrome.storage.local.get(['videoLearningQueue']);
    const queue = result.videoLearningQueue || [];
    
    // Check if video already exists
    const existingIndex = queue.findIndex(v => v.url === videoUrl);
    
    if (existingIndex >= 0) {
      // Update existing entry
      queue[existingIndex].timestamp = Date.now();
      queue[existingIndex].wordsLearned = (queue[existingIndex].wordsLearned || 0) + 1;
    } else {
      // Add new video
      queue.unshift({
        url: videoUrl,
        title: videoTitle || 'YouTube Video',
        channel: channel || 'Unknown Channel',
        timestamp: Date.now(),
        wordsLearned: 1
      });
    }
    
    // Keep only latest 10 videos
    if (queue.length > 10) {
      queue.splice(10);
    }
    
    await chrome.storage.local.set({ videoLearningQueue: queue });
    refreshVideoQueue();
  } catch (error) {
    console.error('❌ Failed to add video to queue:', error);
  }
}

// Update video tab statistics
async function updateVideoTabStats() {
  try {
    // Get learning stats
    const result = await chrome.storage.local.get(['learningStats']);
    const stats = result.learningStats || { totalSearches: 0, vocabularyCount: 0, todaySearches: 0 };
    
    // Update counters
    const todayCount = document.getElementById('todayLearningCount');
    const weekCount = document.getElementById('weekStreakCount');
    
    if (todayCount) todayCount.textContent = stats.todaySearches || 0;
    if (weekCount) weekCount.textContent = Math.min(7, Math.floor((stats.totalSearches || 0) / 5)); // Rough calculation
    
  } catch (error) {
    console.error('❌ Failed to update video tab stats:', error);
  }
}

// Load review items
async function loadReviewItems() {
  const reviewContainer = document.getElementById('reviewItemsList');
  if (!reviewContainer) return;

  try {
    // Get recent learning items that need review
    const historyResponse = await new Promise((resolve) => {
      chrome.runtime.sendMessage({ action: 'getHistory' }, resolve);
    });

    if (historyResponse && historyResponse.success) {
      const recentItems = historyResponse.history
        .filter(item => item.timestamp > Date.now() - 7 * 24 * 60 * 60 * 1000) // Last 7 days
        .slice(0, 5); // Top 5 items

      if (recentItems.length === 0) {
        reviewContainer.innerHTML = `
          <div style="text-align: center; color: #999; padding: 20px; font-size: 12px;">
            暫無待複習項目
          </div>
        `;
      } else {
        reviewContainer.innerHTML = recentItems.map((item, index) => `
          <div class="review-item" data-text="${item.text}" data-language="${item.language}" data-item-index="${index}" style="display: flex; justify-content: space-between; align-items: center; padding: 6px 8px; border-bottom: 1px solid #f0f0f0; cursor: pointer;">
            <div style="flex: 1;">
              <div style="font-size: 11px; font-weight: 500; color: #333;">${item.text}</div>
              <div style="font-size: 10px; color: #666;">${languageNames[item.language] || item.language}</div>
            </div>
            <div style="color: #4CAF50; font-size: 10px;">▶️</div>
          </div>
        `).join('');
        
        // Add event listeners to review items
        reviewContainer.querySelectorAll('.review-item').forEach(item => {
          item.addEventListener('click', () => {
            const text = item.dataset.text;
            const language = item.dataset.language;
            if (text && language) {
              reviewItem(text, language);
            }
          });
        });
      }
    }
  } catch (error) {
    console.error('❌ Failed to load review items:', error);
  }
}

// Start quick review
function startQuickReview() {
  // Switch to analysis view and start review mode
  const analysisBtn = document.getElementById('showAnalysisBtn');
  if (analysisBtn) {
    analysisBtn.click();
    // Could add special review mode logic here
  }
}

// Start practice mode
function startPracticeMode() {
  // Switch to flashcards view
  const flashcardsBtn = document.getElementById('showFlashcardsBtn');
  if (flashcardsBtn) {
    flashcardsBtn.click();
  }
}

// Review specific item
function reviewItem(text, language) {
  // Load the item for analysis
  const queryData = {
    text: text,
    language: language,
    primaryUrl: `https://youglish.com/pronounce/${encodeURIComponent(text)}/${language}`,
    autoAnalysis: true
  };
  
  // Switch to analysis view
  const analysisBtn = document.getElementById('showAnalysisBtn');
  if (analysisBtn) {
    analysisBtn.click();
    // Load the item
    setTimeout(() => {
      showSearchResult(queryData);
    }, 200);
  }
}

// Open YouTube video
function openYouTubeVideo(url) {
  chrome.tabs.create({ url: url });
}

// Set up event delegation for manual analysis buttons
function setupManualAnalysisButtons() {
  // Use event delegation to handle dynamically created buttons
  document.addEventListener('click', (event) => {
    if (event.target.classList.contains('manual-analysis-btn')) {
      const text = event.target.dataset.text;
      const url = event.target.dataset.url;
      const title = event.target.dataset.title;
      
      if (text && typeof triggerManualAnalysis === 'function') {
        triggerManualAnalysis(text, url, title);
      }
    }
  });
}

// Extract channel name from YouTube URL (helper function)
function extractChannelFromYouTubeUrl(url) {
  try {
    // This is a simple approach - in practice you might want to use YouTube API
    // For now, we'll use document title from the page if available
    if (typeof document !== 'undefined' && document.title) {
      // YouTube title format is usually "Video Title - Channel Name - YouTube"
      const parts = document.title.split(' - ');
      if (parts.length >= 2) {
        return parts[parts.length - 2]; // Second to last part is usually channel
      }
    }
    return 'YouTube Channel';
  } catch (error) {
    return 'Unknown Channel';
  }
}

// Filter saved reports based on search, language, tags, date, and favorites
async function filterSavedReports() {
  console.log('🚨 filterSavedReports() called!');
  
  const searchQuery = document.getElementById('savedReportsSearchInput')?.value.trim().toLowerCase() || '';
  const languageFilter = document.getElementById('savedReportsLanguageFilter')?.value || '';
  const tagFilter = document.getElementById('savedReportsTagFilter')?.value || '';
  const dateFilter = document.getElementById('savedReportsDateFilter')?.value || '';
  const startDate = document.getElementById('startDate')?.value || '';
  const endDate = document.getElementById('endDate')?.value || '';
  const favoritesOnly = document.getElementById('favoritesOnlyFilter')?.checked || false;
  
  console.log('🔧 All filter values:', { searchQuery, languageFilter, tagFilter, dateFilter, startDate, endDate, favoritesOnly });
  
  // Debug tag filter
  if (tagFilter) {
    console.log('🏷️ Tag filter active:', `"${tagFilter}"`);
    console.log('🏷️ Tag filter length:', tagFilter.length);
    console.log('🏷️ Tag filter char codes:', Array.from(tagFilter).map(c => c.charCodeAt(0)));
  } else {
    console.log('❌ No tag filter detected');
  }
  
  try {
    let reports = [];
    
    if (storageManager && typeof storageManager.getAIReports === 'function') {
      // Use the storage manager's built-in filtering
      const filter = {};
      if (languageFilter) filter.language = languageFilter;
      if (searchQuery) filter.searchText = searchQuery;
      if (favoritesOnly) filter.favorites = true;
      
      reports = await storageManager.getAIReports(filter);
    } else {
      // Fallback: get all reports and filter manually
      const result = await new Promise((resolve) => {
        chrome.storage.local.get(['aiReports'], (data) => {
          resolve(data.aiReports || []);
        });
      });
      
      reports = result;
      
      // Apply filters manually
      if (searchQuery) {
        reports = reports.filter(report => 
          report.searchText.toLowerCase().includes(searchQuery) ||
          (report.tags && report.tags.some(tag => tag.toLowerCase().includes(searchQuery)))
        );
      }
      
      if (languageFilter) {
        reports = reports.filter(report => report.language === languageFilter);
      }
      
      if (tagFilter) {
        console.log('🔍 DETAILED TAG FILTER DEBUG:');
        console.log('  Filter value:', `"${tagFilter}"`);
        console.log('  Total reports before filtering:', reports.length);
        
        // Check what tags actually exist in reports
        const allFoundTags = [];
        reports.forEach(report => {
          if (report.tags && Array.isArray(report.tags)) {
            report.tags.forEach(tag => allFoundTags.push(`"${tag}"`));
          }
        });
        console.log('  All tags found in reports:', allFoundTags);
        
        const filteredReports = reports.filter(report => {
          console.log(`\n  📋 Checking report: "${report.searchText}"`);
          console.log(`    Report tags:`, report.tags);
          console.log(`    Has tags array:`, report.tags && Array.isArray(report.tags));
          
          if (!report.tags || !Array.isArray(report.tags)) {
            console.log(`    ❌ No valid tags array`);
            return false;
          }
          
          const matches = report.tags.some(tag => {
            console.log(`    🏷️ Comparing tag: "${tag}"`);
            if (!tag) {
              console.log(`      ❌ Tag is null/undefined`);
              return false;
            }
            const cleanTag = tag.trim().toLowerCase();
            const cleanFilter = tagFilter.trim().toLowerCase();
            const isMatch = cleanTag === cleanFilter;
            console.log(`      Clean tag: "${cleanTag}"`);
            console.log(`      Clean filter: "${cleanFilter}"`);
            console.log(`      Match: ${isMatch}`);
            return isMatch;
          });
          
          console.log(`    Final result for "${report.searchText}": ${matches}`);
          return matches;
        });
        
        reports = filteredReports;
        console.log(`\n  ✅ Final filtered count: ${reports.length}`);
        console.log('  END TAG FILTER DEBUG\n');
      }
      
      if (favoritesOnly) {
        reports = reports.filter(report => report.favorite);
      }
    }
    
    // Apply date filtering
    if (dateFilter) {
      const now = new Date();
      let startDateTime, endDateTime;
      
      switch (dateFilter) {
        case 'today':
          startDateTime = new Date(now.getFullYear(), now.getMonth(), now.getDate());
          endDateTime = new Date(now.getFullYear(), now.getMonth(), now.getDate() + 1);
          break;
          
        case 'week':
          const startOfWeek = new Date(now);
          startOfWeek.setDate(now.getDate() - now.getDay()); // Sunday
          startOfWeek.setHours(0, 0, 0, 0);
          startDateTime = startOfWeek;
          endDateTime = new Date(startOfWeek.getTime() + 7 * 24 * 60 * 60 * 1000);
          break;
          
        case 'month':
          startDateTime = new Date(now.getFullYear(), now.getMonth(), 1);
          endDateTime = new Date(now.getFullYear(), now.getMonth() + 1, 1);
          break;
          
        case 'custom':
          if (startDate) {
            startDateTime = new Date(startDate);
            startDateTime.setHours(0, 0, 0, 0);
          }
          if (endDate) {
            endDateTime = new Date(endDate);
            endDateTime.setHours(23, 59, 59, 999);
          }
          break;
      }
      
      if (startDateTime || endDateTime) {
        reports = reports.filter(report => {
          if (!report.timestamp) return true; // Keep reports without timestamp
          
          const reportDate = new Date(report.timestamp);
          
          if (startDateTime && reportDate < startDateTime) return false;
          if (endDateTime && reportDate > endDateTime) return false;
          
          return true;
        });
      }
    }
    
    // Update the display with filtered results
    const reportsList = document.getElementById('savedReportsList');
    const reportsEmpty = document.getElementById('savedReportsEmpty');
    const reportsStats = document.getElementById('savedReportsStats');
    
    if (reports.length === 0) {
      if (reportsList) reportsList.innerHTML = '';
      if (reportsEmpty) {
        reportsEmpty.style.display = 'block';
        reportsEmpty.innerHTML = '<p>📝 沒有符合條件的報告</p><p style="color: #666; font-size: 12px;">調整搜尋條件或新增更多AI分析報告</p>';
      }
      if (reportsStats) reportsStats.innerHTML = '<p>📊 找到 0 份報告</p>';
    } else {
      if (reportsEmpty) reportsEmpty.style.display = 'none';
      if (reportsStats) reportsStats.innerHTML = `<p>📊 找到 ${reports.length} 份報告</p>`;
      
      // Reuse the display logic from loadSavedReports
      displayFilteredReports(reports);
    }
    
  } catch (error) {
    console.error('Error filtering saved reports:', error);
  }
}

// Display filtered reports (extracted from loadSavedReports)
function displayFilteredReports(reports) {
  const reportsList = document.getElementById('savedReportsList');
  if (!reportsList) return;
  
  // Use the same HTML generation logic as in loadSavedReports
  reportsList.innerHTML = reports.map(report => {
    const truncatedAnalysis = typeof report.analysisData === 'string' 
      ? report.analysisData.substring(0, 150) + (report.analysisData.length > 150 ? '...' : '')
      : (report.analysisData && report.analysisData.content 
          ? report.analysisData.content.substring(0, 150) + (report.analysisData.content.length > 150 ? '...' : '')
          : 'No analysis preview available');
    
    return `
      <div class="saved-report-item" data-report-id="${report.id}">
        <div class="saved-report-header">
          <div class="report-main-info">
            <span class="report-text">${report.searchText}</span>
            <div class="report-badges">
              <span class="report-language">${languageNames[report.language] || report.language.toUpperCase()}</span>
              ${report.favorite ? '<span class="favorite-badge">⭐ 最愛</span>' : ''}
              ${report.audioData ? `<span class="audio-badge" data-report-id="${report.id}" style="cursor: pointer;" title="點擊播放語音">🔊 語音</span>` : ''}
            </div>
          </div>
          <div class="report-actions">
            <button class="report-action-btn favorite-btn ${report.favorite ? 'active' : ''}" data-id="${report.id}" title="${report.favorite ? '取消最愛' : '加入最愛'}">
              ${report.favorite ? '⭐' : '☆'}
            </button>
            <button class="report-action-btn delete-btn" data-id="${report.id}" title="刪除報告">
              🗑️
            </button>
          </div>
        </div>
        <div class="report-meta">
          <span class="report-date">📅 ${new Date(report.timestamp).toLocaleDateString('zh-TW')} ${new Date(report.timestamp).toLocaleTimeString('zh-TW', { hour: '2-digit', minute: '2-digit' })}</span>
          ${report.tags && report.tags.length > 0 ? `<span class="report-tags">🏷️ ${report.tags.join(', ')}</span>` : ''}
        </div>
        <div class="report-preview">
          <div class="preview-text">${truncatedAnalysis}</div>
          <button class="preview-expand" data-expanded="false">展開</button>
        </div>
      </div>`;
  }).join('');
  
  // Re-add event listeners (same logic as in loadSavedReports)
  reportsList.querySelectorAll('.saved-report-item').forEach(item => {
    const reportId = item.dataset.reportId;
    
    // Main item click (view report)
    const mainArea = item.querySelector('.report-main-info');
    if (mainArea) {
      mainArea.addEventListener('click', () => {
        viewSavedReport(reportId);
      });
      mainArea.style.cursor = 'pointer';
    }
    
    // Favorite button
    const favoriteBtn = item.querySelector('.favorite-btn');
    if (favoriteBtn) {
      favoriteBtn.addEventListener('click', async (e) => {
        e.stopPropagation();
        try {
          const newFavoriteState = await toggleFavoriteReport(reportId);
          favoriteBtn.classList.toggle('active', newFavoriteState);
          favoriteBtn.textContent = newFavoriteState ? '⭐' : '☆';
          favoriteBtn.title = newFavoriteState ? '取消最愛' : '加入最愛';
          
          const favoriteBadge = item.querySelector('.favorite-badge');
          const reportBadges = item.querySelector('.report-badges');
          if (newFavoriteState && !favoriteBadge) {
            reportBadges.insertAdjacentHTML('beforeend', '<span class="favorite-badge">⭐ 最愛</span>');
          } else if (!newFavoriteState && favoriteBadge) {
            favoriteBadge.remove();
          }
          
          // Re-filter if favorites-only is enabled
          if (document.getElementById('favoritesOnlyFilter')?.checked) {
            setTimeout(filterSavedReports, 100);
          }
        } catch (error) {
          console.error('Failed to toggle favorite:', error);
        }
      });
    }
    
    // Delete button
    const deleteBtn = item.querySelector('.delete-btn');
    if (deleteBtn) {
      deleteBtn.addEventListener('click', async (e) => {
        e.stopPropagation();
        const reportText = item.querySelector('.report-text').textContent;
        if (confirm(`確定要刪除「${reportText}」的分析報告嗎？`)) {
          try {
            const success = await deleteSavedReport(reportId);
            if (success) {
              filterSavedReports(); // Refresh the filtered view
            }
          } catch (error) {
            console.error('Failed to delete report:', error);
            alert('刪除失敗');
          }
        }
      });
    }
    
    // Preview expand button (same logic as before)
    const expandBtn = item.querySelector('.preview-expand');
    if (expandBtn) {
      expandBtn.addEventListener('click', (e) => {
        e.stopPropagation();
        const previewText = item.querySelector('.preview-text');
        const report = reports.find(r => r.id === reportId);
        const isExpanded = expandBtn.dataset.expanded === 'true';
        
        if (!isExpanded) {
          const fullAnalysis = typeof report.analysisData === 'string' 
            ? report.analysisData 
            : (report.analysisData && report.analysisData.content 
                ? report.analysisData.content 
                : 'No analysis available');
          
          // 使用 formatAIAnalysis 來格式化完整分析內容 (小字體)
          const formattedAnalysis = formatAIAnalysis(fullAnalysis, 'saved-tab');
          if (window.SecurityFixes) {
            window.SecurityFixes.safeSetHTML(previewText, formattedAnalysis);
          } else {
            previewText.innerHTML = formattedAnalysis;
          }
          expandBtn.textContent = '收合';
          expandBtn.dataset.expanded = 'true';
        } else {
          const truncatedAnalysis = typeof report.analysisData === 'string' 
            ? report.analysisData.substring(0, 150) + (report.analysisData.length > 150 ? '...' : '')
            : (report.analysisData && report.analysisData.content 
                ? report.analysisData.content.substring(0, 150) + (report.analysisData.content.length > 150 ? '...' : '')
                : 'No analysis preview available');
          previewText.textContent = truncatedAnalysis;
          expandBtn.textContent = '展開';
          expandBtn.dataset.expanded = 'false';
        }
      });
    }
  });
}

// Export saved reports functionality with multiple formats - respects current filters
async function exportSavedReports(format = 'json') {
  try {
    // Get reports that match current filters
    let reports = await getCurrentlyFilteredReports();
    
    if (reports.length === 0) {
      // Check if no reports exist or just filtered out
      const allReports = await getAllReports();
      if (allReports.length === 0) {
        alert('沒有可匯出的報告');
      } else {
        alert(`目前的篩選條件沒有符合的報告。所有報告: ${allReports.length}，符合條件: 0`);
      }
      return;
    }
    
    const dateStr = new Date().toISOString().split('T')[0];
    
    // Add filter info to export
    const filterInfo = getCurrentFilterInfo();
    console.log(`Exporting ${reports.length} reports (${filterInfo}) in ${format} format`);
    
    switch (format) {
      case 'markdown':
        await exportMarkdown(reports, dateStr, filterInfo);
        break;
      case 'heptabase':
        await exportHeptabase(reports, dateStr, filterInfo);
        break;
      case 'obsidian':
        await exportObsidian(reports, dateStr, filterInfo);
        break;
      case 'notion':
        await exportNotion(reports, dateStr, filterInfo);
        break;
      case 'notion-api':
        await exportNotionAPI(reports, dateStr, filterInfo);
        break;
      case 'email':
        await exportEmail(reports, dateStr, filterInfo);
        break;
      case 'json':
      default:
        await exportJSON(reports, dateStr, filterInfo);
        break;
    }
    
    console.log(`Successfully exported ${reports.length} reports in ${format} format`);
    
    // Show success message with filter info
    const message = `匯出完成！\n格式: ${format.toUpperCase()}\n報告數量: ${reports.length}\n篩選條件: ${filterInfo}`;
    alert(message);
    
  } catch (error) {
    console.error('Export failed:', error);
    alert(`匯出失敗: ${error.message}`);
  }
}

// Get currently filtered reports based on UI state
async function getCurrentlyFilteredReports() {
  const searchQuery = document.getElementById('savedReportsSearchInput')?.value.trim().toLowerCase() || '';
  const languageFilter = document.getElementById('savedReportsLanguageFilter')?.value || '';
  const tagFilter = document.getElementById('savedReportsTagFilter')?.value || '';
  const dateFilter = document.getElementById('savedReportsDateFilter')?.value || '';
  const startDate = document.getElementById('startDate')?.value || '';
  const endDate = document.getElementById('endDate')?.value || '';
  const favoritesOnly = document.getElementById('favoritesOnlyFilter')?.checked || false;
  
  try {
    let reports = [];
    
    if (storageManager && typeof storageManager.getAIReports === 'function') {
      // Use the storage manager's built-in filtering
      const filter = {};
      if (languageFilter) filter.language = languageFilter;
      if (searchQuery) filter.searchText = searchQuery;
      if (favoritesOnly) filter.favorites = true;
      
      reports = await storageManager.getAIReports(filter);
    } else {
      // Fallback: get all reports and filter manually
      const result = await new Promise((resolve) => {
        chrome.storage.local.get(['aiReports'], (data) => {
          resolve(data.aiReports || []);
        });
      });
      
      reports = result;
      
      // Apply filters manually
      if (searchQuery) {
        reports = reports.filter(report => 
          report.searchText.toLowerCase().includes(searchQuery) ||
          (report.tags && report.tags.some(tag => tag.toLowerCase().includes(searchQuery)))
        );
      }
      
      if (languageFilter) {
        reports = reports.filter(report => report.language === languageFilter);
      }
      
      if (tagFilter) {
        console.log('🔍 DETAILED TAG FILTER DEBUG:');
        console.log('  Filter value:', `"${tagFilter}"`);
        console.log('  Total reports before filtering:', reports.length);
        
        // Check what tags actually exist in reports
        const allFoundTags = [];
        reports.forEach(report => {
          if (report.tags && Array.isArray(report.tags)) {
            report.tags.forEach(tag => allFoundTags.push(`"${tag}"`));
          }
        });
        console.log('  All tags found in reports:', allFoundTags);
        
        const filteredReports = reports.filter(report => {
          console.log(`\n  📋 Checking report: "${report.searchText}"`);
          console.log(`    Report tags:`, report.tags);
          console.log(`    Has tags array:`, report.tags && Array.isArray(report.tags));
          
          if (!report.tags || !Array.isArray(report.tags)) {
            console.log(`    ❌ No valid tags array`);
            return false;
          }
          
          const matches = report.tags.some(tag => {
            console.log(`    🏷️ Comparing tag: "${tag}"`);
            if (!tag) {
              console.log(`      ❌ Tag is null/undefined`);
              return false;
            }
            const cleanTag = tag.trim().toLowerCase();
            const cleanFilter = tagFilter.trim().toLowerCase();
            const isMatch = cleanTag === cleanFilter;
            console.log(`      Clean tag: "${cleanTag}"`);
            console.log(`      Clean filter: "${cleanFilter}"`);
            console.log(`      Match: ${isMatch}`);
            return isMatch;
          });
          
          console.log(`    Final result for "${report.searchText}": ${matches}`);
          return matches;
        });
        
        reports = filteredReports;
        console.log(`\n  ✅ Final filtered count: ${reports.length}`);
        console.log('  END TAG FILTER DEBUG\n');
      }
      
      if (favoritesOnly) {
        reports = reports.filter(report => report.favorite);
      }
    }
    
    // Apply date filtering
    if (dateFilter) {
      const now = new Date();
      let startDateTime, endDateTime;
      
      switch (dateFilter) {
        case 'today':
          startDateTime = new Date(now.getFullYear(), now.getMonth(), now.getDate());
          endDateTime = new Date(now.getFullYear(), now.getMonth(), now.getDate() + 1);
          break;
          
        case 'week':
          const startOfWeek = new Date(now);
          startOfWeek.setDate(now.getDate() - now.getDay()); // Sunday
          startOfWeek.setHours(0, 0, 0, 0);
          startDateTime = startOfWeek;
          endDateTime = new Date(startOfWeek.getTime() + 7 * 24 * 60 * 60 * 1000);
          break;
          
        case 'month':
          startDateTime = new Date(now.getFullYear(), now.getMonth(), 1);
          endDateTime = new Date(now.getFullYear(), now.getMonth() + 1, 1);
          break;
          
        case 'custom':
          if (startDate) {
            startDateTime = new Date(startDate);
            startDateTime.setHours(0, 0, 0, 0);
          }
          if (endDate) {
            endDateTime = new Date(endDate);
            endDateTime.setHours(23, 59, 59, 999);
          }
          break;
      }
      
      if (startDateTime || endDateTime) {
        reports = reports.filter(report => {
          if (!report.timestamp) return true; // Keep reports without timestamp
          
          const reportDate = new Date(report.timestamp);
          
          if (startDateTime && reportDate < startDateTime) return false;
          if (endDateTime && reportDate > endDateTime) return false;
          
          return true;
        });
      }
    }
    
    return reports;
    
  } catch (error) {
    console.error('Error getting filtered reports:', error);
    return [];
  }
}

// Get all reports without filters
async function getAllReports() {
  if (storageManager && typeof storageManager.getAIReports === 'function') {
    return await storageManager.getAIReports();
  } else {
    const result = await new Promise((resolve) => {
      chrome.storage.local.get(['aiReports'], (data) => {
        resolve(data.aiReports || []);
      });
    });
    return result;
  }
}

// Get current filter information for display
function getCurrentFilterInfo() {
  const searchQuery = document.getElementById('savedReportsSearchInput')?.value.trim() || '';
  const languageFilter = document.getElementById('savedReportsLanguageFilter')?.value || '';
  const tagFilter = document.getElementById('savedReportsTagFilter')?.value || '';
  const dateFilter = document.getElementById('savedReportsDateFilter')?.value || '';
  const startDate = document.getElementById('startDate')?.value || '';
  const endDate = document.getElementById('endDate')?.value || '';
  const favoritesOnly = document.getElementById('favoritesOnlyFilter')?.checked || false;
  
  const filters = [];
  
  if (searchQuery) {
    filters.push(`搜尋: "${searchQuery}"`);
  }
  
  if (languageFilter) {
    const languageName = languageNames[languageFilter] || languageFilter;
    filters.push(`語言: ${languageName}`);
  }
  
  if (tagFilter) {
    filters.push(`標籤: #${tagFilter}`);
  }
  
  if (dateFilter) {
    switch (dateFilter) {
      case 'today':
        filters.push('日期: 今天');
        break;
      case 'week':
        filters.push('日期: 本週');
        break;
      case 'month':
        filters.push('日期: 本月');
        break;
      case 'custom':
        if (startDate && endDate) {
          filters.push(`日期: ${startDate} 到 ${endDate}`);
        } else if (startDate) {
          filters.push(`日期: 從 ${startDate}`);
        } else if (endDate) {
          filters.push(`日期: 到 ${endDate}`);
        }
        break;
    }
  }
  
  if (favoritesOnly) {
    filters.push('僅最愛');
  }
  
  return filters.length > 0 ? filters.join(', ') : '全部報告';
}

// Export functions for different formats - with filter info
async function exportMarkdown(reports, dateStr, filterInfo = '全部報告') {
  if (typeof ExportTemplates === 'undefined') {
    throw new Error('Export templates not loaded');
  }
  
  const markdown = ExportTemplates.generateMarkdown(reports, filterInfo);
  const filename = getFilteredFilename('youglish-vocabulary', dateStr, filterInfo, 'md');
  
  downloadFile(markdown, filename, 'text/markdown');
}

async function exportHeptabase(reports, dateStr, filterInfo = '全部報告') {
  if (typeof ExportTemplates === 'undefined') {
    throw new Error('Export templates not loaded');
  }
  
  const heptabaseMarkdown = ExportTemplates.generateHeptabase(reports, filterInfo);
  const filename = getFilteredFilename('youglish-heptabase-whiteboard', dateStr, filterInfo, 'md');
  
  // Download as a single Markdown file optimized for Heptabase import
  downloadFile(
    heptabaseMarkdown, 
    filename,
    'text/markdown'
  );
}

async function exportObsidian(reports, dateStr, filterInfo = '全部報告') {
  if (typeof ExportTemplates === 'undefined') {
    throw new Error('Export templates not loaded');
  }
  
  const obsidianFiles = ExportTemplates.generateObsidian(reports, filterInfo);
  
  // Create a zip file with all the markdown files
  const zip = await createZipFile(obsidianFiles);
  const filename = getFilteredFilename('youglish-obsidian-vault', dateStr, filterInfo, 'zip');
  
  downloadBlob(zip, filename);
}

async function exportNotion(reports, dateStr, filterInfo = '全部報告') {
  if (typeof ExportTemplates === 'undefined') {
    throw new Error('Export templates not loaded');
  }
  
  const notionData = ExportTemplates.generateNotion(reports, filterInfo);
  
  // Create a CSV file that can be imported into Notion
  const csvContent = convertNotionToCSV(notionData);
  const csvFilename = getFilteredFilename('youglish-notion', dateStr, filterInfo, 'csv');
  
  downloadFile(csvContent, csvFilename, 'text/csv');
  
  // Also provide JSON version with instructions
  const jsonWithInstructions = {
    instructions: "Import the CSV file into Notion, or use this JSON data to create a database manually",
    exportInfo: {
      date: dateStr,
      filters: filterInfo,
      count: reports.length
    },
    ...notionData
  };
  
  const jsonFilename = getFilteredFilename('youglish-notion', dateStr, filterInfo, 'json');
  downloadFile(
    JSON.stringify(jsonWithInstructions, null, 2),
    jsonFilename,
    'application/json'
  );
}

async function exportJSON(reports, dateStr, filterInfo = '全部報告') {
  // Create export data with filter information
  const exportData = {
    exportInfo: {
      date: dateStr,
      filters: filterInfo,
      count: reports.length,
      exportedAt: new Date().toISOString()
    },
    reports: reports.map(report => ({
      searchText: report.searchText,
      language: report.language,
      timestamp: new Date(report.timestamp).toISOString(),
      favorite: report.favorite || false,
      tags: report.tags || [],
      analysis: typeof report.analysisData === 'string' ? report.analysisData : 
                (report.analysisData?.content || 'No analysis available'),
      hasAudio: !!report.audioData
    }))
  };
  
  const filename = getFilteredFilename('youglish-reports', dateStr, filterInfo, 'json');
  downloadFile(
    JSON.stringify(exportData, null, 2),
    filename,
    'application/json'
  );
}

// Email export - opens email client with vocabulary content
async function exportEmail(reports, dateStr, filterInfo = '全部報告') {
  if (typeof ExportTemplates === 'undefined') {
    throw new Error('Export templates not loaded');
  }
  
  const emailData = ExportTemplates.generateEmail(reports, filterInfo);
  
  // Create mailto link with pre-filled email containing vocabulary
  const encodedSubject = encodeURIComponent(emailData.subject);
  const encodedBody = encodeURIComponent(emailData.body);
  
  // Check if body is too long for mailto (most email clients have ~8000 char limit for URLs, but we'll be conservative)
  if (encodedBody.length > 6000) {
    // If too long, show dialog to choose what to do
    const choice = prompt(
      `📧 Your vocabulary export has ${reports.length} words and is quite large.\n\n` +
      `Choose an option:\n` +
      `1 - Open email with truncated content + download full file\n` +
      `2 - Try to send full content in email (may not work in all email clients)\n` +
      `3 - Copy full vocabulary content to clipboard\n\n` +
      `Enter 1, 2, or 3:`,
      '1'
    );
    
    if (choice === '1') {
      // Option 1: Truncated email + download full file
      const maxBodyLength = 5000; // Leave some room for encoding
      let trimmedBody = emailData.body;
      
      if (emailData.body.length > maxBodyLength) {
        // Find a good cut-off point (end of a word entry)
        trimmedBody = emailData.body.substring(0, maxBodyLength);
        const lastNewline = trimmedBody.lastIndexOf('\n\n');
        if (lastNewline > 0) {
          trimmedBody = trimmedBody.substring(0, lastNewline);
        }
        trimmedBody += '\n\n... [Content truncated - full vocabulary list downloaded as text file] ...\n';
      }
      
      const mailtoLink = `mailto:?subject=${encodedSubject}&body=${encodeURIComponent(trimmedBody)}`;
      
      // Download the full content as a text file
      const filename = `youglish-vocabulary-${dateStr.replace(/\s+/g, '-').toLowerCase()}.txt`;
      downloadFile(
        emailData.body,
        filename,
        'text/plain'
      );
      
      // Open email client
      window.open(mailtoLink);
      
      showMessage('📧 Email opened with summary. Full vocabulary downloaded as text file!', 'success');
    } else if (choice === '2') {
      // Option 2: Try to send full content in email
      const mailtoLink = `mailto:?subject=${encodedSubject}&body=${encodedBody}`;
      window.open(mailtoLink);
      showMessage('📧 Email opened with full vocabulary content! (May be truncated by email client)', 'success');
    } else if (choice === '3') {
      // Option 3: Copy to clipboard
      navigator.clipboard.writeText(emailData.body).then(() => {
        showMessage('📋 Vocabulary content copied to clipboard! You can paste it into any email.', 'success');
      }).catch(err => {
        // Fallback: download as text file
        downloadFile(emailData.body, 'vocabulary-email-content.txt', 'text/plain');
        showMessage('📄 Vocabulary content downloaded as text file!', 'success');
      });
    }
  } else {
    // Content is short enough for direct email
    const mailtoLink = `mailto:?subject=${encodedSubject}&body=${encodedBody}`;
    window.open(mailtoLink);
    showMessage('📧 Email opened with your vocabulary content!', 'success');
  }
}

// Notion API export - direct integration with Notion
async function exportNotionAPI(reports, dateStr, filterInfo = '全部報告') {
  if (!window.notionIntegration) {
    window.notionIntegration = new NotionIntegration();
  }

  const notion = window.notionIntegration;
  
  // Check if Notion is configured
  const isConfigured = await notion.initialize();
  
  if (!isConfigured) {
    // Show configuration dialog
    await notion.showConfigDialog();
    
    // Check again after configuration
    const isNowConfigured = await notion.initialize();
    if (!isNowConfigured) {
      showMessage('Notion integration not configured', 'warning');
      return;
    }
  }

  // Show progress dialog
  const progressDialog = document.createElement('div');
  progressDialog.className = 'export-progress-dialog';
  progressDialog.innerHTML = `
    <div class="progress-content">
      <h3>📄 Exporting to Notion...</h3>
      <div class="progress-bar">
        <div class="progress-fill" id="notion-progress-fill" style="width: 0%"></div>
      </div>
      <p id="notion-progress-text">Preparing export...</p>
      <button id="cancel-notion-export" style="display: none;">Cancel</button>
    </div>
  `;
  
  // Add progress dialog styles
  if (!document.getElementById('export-progress-styles')) {
    const styles = document.createElement('style');
    styles.id = 'export-progress-styles';
    styles.textContent = `
      .export-progress-dialog {
        position: fixed;
        top: 50%;
        left: 50%;
        transform: translate(-50%, -50%);
        background: white;
        border-radius: 12px;
        box-shadow: 0 8px 32px rgba(0,0,0,0.2);
        padding: 24px;
        z-index: 1001;
        min-width: 300px;
      }
      .progress-content h3 {
        margin: 0 0 16px 0;
        color: #333;
      }
      .progress-bar {
        width: 100%;
        height: 8px;
        background: #e0e0e0;
        border-radius: 4px;
        overflow: hidden;
        margin-bottom: 16px;
      }
      .progress-fill {
        height: 100%;
        background: #1a73e8;
        transition: width 0.3s ease;
      }
      #notion-progress-text {
        margin: 0 0 16px 0;
        color: #666;
        font-size: 14px;
      }
      #cancel-notion-export {
        background: #f44336;
        color: white;
        border: none;
        padding: 8px 16px;
        border-radius: 4px;
        cursor: pointer;
      }
    `;
    document.head.appendChild(styles);
  }
  
  document.body.appendChild(progressDialog);

  try {
    // Update progress
    progressDialog.querySelector('#notion-progress-text').textContent = `Exporting ${reports.length} words to Notion...`;
    
    // Export to Notion
    const results = await notion.exportToNotion(reports);
    
    // Remove progress dialog
    progressDialog.remove();
    
    // Show results
    let message = '';
    if (results.success > 0 && results.failed === 0) {
      message = `✅ Successfully exported ${results.success} words to Notion!`;
      showMessage(message, 'success');
    } else if (results.success > 0 && results.failed > 0) {
      message = `⚠️ Exported ${results.success} words, ${results.failed} failed.\n\nErrors:\n${results.errors.slice(0, 3).join('\n')}`;
      alert(message);
    } else {
      message = `❌ Export failed. ${results.errors[0] || 'Unknown error'}`;
      alert(message);
    }
    
  } catch (error) {
    progressDialog.remove();
    console.error('Notion export failed:', error);
    
    if (error.message.includes('No database selected')) {
      // Show configuration dialog
      await notion.showConfigDialog();
    } else {
      alert(`❌ Export failed: ${error.message}`);
    }
  }
}

// Sync filtered reports to Notion (direct button)
async function syncFilteredReportsToNotion() {
  try {
    // Get currently filtered reports
    const reports = await getCurrentlyFilteredReports();
    
    if (reports.length === 0) {
      showMessage('沒有可同步的報告', 'warning');
      return;
    }

    // Disable button during sync
    const syncBtn = document.getElementById('syncToNotionBtn');
    if (syncBtn) {
      syncBtn.disabled = true;
      syncBtn.textContent = '🔄 同步中...';
    }

    // Use the existing Notion export function
    const dateStr = new Date().toISOString().split('T')[0];
    const filterInfo = getCurrentFilterInfo();
    
    await exportNotionAPI(reports, dateStr, filterInfo);

  } catch (error) {
    console.error('Notion sync failed:', error);
    showMessage('同步到 Notion 失敗', 'error');
  } finally {
    // Re-enable button
    const syncBtn = document.getElementById('syncToNotionBtn');
    if (syncBtn) {
      syncBtn.disabled = false;
      syncBtn.textContent = '📄 Sync to Notion';
    }
  }
}

// Generate filename that reflects current filters
function getFilteredFilename(baseName, dateStr, filterInfo, extension) {
  let filename = `${baseName}-${dateStr}`;
  
  // Add filter info to filename if not all reports
  if (filterInfo !== '全部報告') {
    const filterSlug = filterInfo
      .replace(/搜尋: "([^"]+)"/g, 'search-$1')
      .replace(/語言: ([^,]+)/g, 'lang-$1')
      .replace(/僅最愛/g, 'favorites')
      .replace(/[^\w\-]/g, '-')
      .replace(/--+/g, '-')
      .replace(/^-|-$/g, '')
      .toLowerCase();
    
    if (filterSlug) {
      filename += `-${filterSlug}`;
    }
  }
  
  return `${filename}.${extension}`;
}

// Helper functions
function downloadFile(content, filename, mimeType) {
  const blob = new Blob([content], { type: mimeType });
  downloadBlob(blob, filename);
}

function downloadBlob(blob, filename) {
  const url = URL.createObjectURL(blob);
  const link = document.createElement('a');
  link.href = url;
  link.download = filename;
  document.body.appendChild(link);
  link.click();
  document.body.removeChild(link);
  URL.revokeObjectURL(url);
}

async function createZipFile(files) {
  // Simple zip creation using the built-in compression
  // For a more robust solution, you'd want to use a library like JSZip
  const zipContent = files.map(file => 
    `=== ${file.filename} ===\n${file.content}\n\n`
  ).join('');
  
  return new Blob([zipContent], { type: 'text/plain' });
}

function convertNotionToCSV(notionData) {
  const headers = Object.keys(notionData.database.properties).join(',');
  const rows = notionData.rows.map(row => {
    return Object.values(row).map(value => {
      if (typeof value === 'string') {
        // Escape quotes and wrap in quotes if contains comma/quotes
        return value.includes(',') || value.includes('"') ? 
               `"${value.replace(/"/g, '""')}"` : value;
      } else if (Array.isArray(value)) {
        return `"${value.join('; ')}"`;
      } else {
        return String(value);
      }
    }).join(',');
  });
  
  return [headers, ...rows].join('\n');
}

// Filter history view based on search and language filters
async function filterHistoryView() {
  const searchQuery = document.getElementById('historySearchInput')?.value.trim().toLowerCase() || '';
  const languageFilter = document.getElementById('historyLanguageFilter')?.value || '';
  
  console.log('Filtering history:', { searchQuery, languageFilter });
  
  try {
    if (searchQuery) {
      // Use HistoryManager's search functionality
      const response = await new Promise((resolve) => {
        chrome.runtime.sendMessage({ 
          action: 'searchHistory', 
          query: searchQuery, 
          language: languageFilter || null 
        }, resolve);
      });
      
      if (response && response.success) {
        displayHistoryItems(response.results || []);
      } else {
        console.error('Search failed:', response?.error);
      }
    } else {
      // No search query, load all history and filter by language if needed
      const response = await new Promise((resolve) => {
        chrome.runtime.sendMessage({ action: 'getHistory' }, resolve);
      });
      
      if (response && response.success) {
        let history = response.history || [];
        
        // Apply language filter if specified
        if (languageFilter) {
          history = history.filter(item => item.language === languageFilter);
        }
        
        displayHistoryItems(history);
      }
    }
  } catch (error) {
    console.error('Error filtering history:', error);
  }
}

// Manual search function
function performManualSearch() {
  const manualSearchInput = document.getElementById('manualSearchInput');
  if (!manualSearchInput) {
    console.error('Manual search input not found');
    return;
  }
  
  const text = manualSearchInput.value.trim();
  
  if (!text) {
    alert('請輸入要搜尋的文字');
    return;
  }
  
  console.log('Performing manual search for:', text);
  
  // Send message to background script
  chrome.runtime.sendMessage({
    action: 'manualSearch',
    text: text
  }, (response) => {
    if (response && response.success) {
      manualSearchInput.value = '';
      console.log('Manual search successful');
    } else {
      console.error('Manual search failed:', response?.error);
      alert('搜尋失敗，請稍後再試');
    }
  });
}

// ================================
// ANALYTICS FUNCTIONALITY  
// ================================

// Load analytics view
async function loadAnalyticsView() {
  if (!learningAnalytics) {
    console.error('Learning analytics not initialized');
    showAnalyticsError();
    return;
  }

  try {
    // Initialize flashcard manager if not already done
    if (!window.flashcardManager) {
      if (typeof FlashcardManager !== 'undefined') {
        window.flashcardManager = new FlashcardManager();
        await window.flashcardManager.initialize();
      }
    }

    // Get analytics data using the correct methods
    const insights = learningAnalytics.getInsights();
    const recommendations = learningAnalytics.generateRecommendations();

    console.log('Analytics insights:', insights);
    console.log('Analytics recommendations:', recommendations);

    // Update UI with statistics
    await updateAnalyticsUI(insights, recommendations);

    // Set up refresh button
    const refreshBtn = document.getElementById('refreshAnalyticsBtn');
    if (refreshBtn) {
      refreshBtn.addEventListener('click', () => loadAnalyticsView());
    }

    // Set up study plan generation
    const generateStudyBtn = document.getElementById('generateStudyBtn');
    if (generateStudyBtn) {
      generateStudyBtn.addEventListener('click', async () => {
        await generatePersonalizedStudyPlan();
      });
    }

    // Set up analytics detail event listeners (CSP compliant)
    const analyticsView = document.getElementById('analyticsView');
    if (analyticsView) {
      // Event delegation for metric cards with data-detail attribute
      analyticsView.addEventListener('click', (e) => {
        const metricCard = e.target.closest('[data-detail]');
        if (metricCard) {
          const detailType = metricCard.getAttribute('data-detail');
          showAnalyticsDetail(detailType);
        }
        
        // Handle audio badges
        const audioBadge = e.target.closest('[data-report-id]');
        if (audioBadge && audioBadge.classList.contains('audio-badge')) {
          const reportId = audioBadge.getAttribute('data-report-id');
          playReportAudio(reportId);
        }
        
        // Handle data-action buttons
        const actionBtn = e.target.closest('[data-action]');
        if (actionBtn) {
          const action = actionBtn.getAttribute('data-action');
          if (action === 'loadAnalyticsView') {
            loadAnalyticsView();
          }
          // Add other actions as needed
        }
      });
    }

    console.log('Analytics view loaded successfully');
  } catch (error) {
    console.error('Error loading analytics view:', error);
    showAnalyticsError();
  }
}

// Update analytics UI with data
async function updateAnalyticsUI(insights, recommendations) {
  // Get flashcard statistics for comparison
  let flashcardStats = null;
  if (window.flashcardManager) {
    flashcardStats = window.flashcardManager.getStats();
  }

  // Update metrics with clear descriptions and debug info
  const totalVocab = document.getElementById('totalVocab');
  const currentStreak = document.getElementById('currentStreak');
  const retentionRate = document.getElementById('retentionRate');

  // Debug logging
  console.log('📊 Analytics Debug:', {
    insights,
    flashcardStats,
    vocabularySize: insights.totalVocabulary,
    streakCurrent: insights.currentStreak,
    retentionRate: insights.retentionRate
  });

  if (totalVocab) {
    const vocabCount = flashcardStats ? flashcardStats.totalCards : (insights.totalVocabulary || 0);
    totalVocab.textContent = vocabCount;
    
    // Add detail info
    const detail = document.getElementById('totalVocabDetail');
    if (detail && flashcardStats) {
      detail.innerHTML = `新: ${flashcardStats.newCards} | 學習中: ${flashcardStats.learningCards} | 熟練: ${flashcardStats.reviewCards}`;
    }
  }
  
  if (currentStreak) {
    const streakDays = insights.currentStreak || 0;
    currentStreak.textContent = streakDays;
    
    // Add detail info
    const detail = document.getElementById('streakDetail');
    if (detail) {
      if (streakDays === 0) {
        detail.innerHTML = `還未開始學習記錄`;
      } else {
        detail.innerHTML = `最長紀錄: ${insights.longestStreak || streakDays} 天`;
      }
    }
  }
  
  if (retentionRate) {
    const retention = insights.retentionRate || 0;
    retentionRate.textContent = `${retention}%`;
    
    // Add detail info
    const detail = document.getElementById('retentionDetail');
    if (detail) {
      const totalReviews = getTotalReviewCount();
      if (totalReviews === 0) {
        detail.innerHTML = `還未進行複習`;
      } else {
        detail.innerHTML = `總複習次數: ${totalReviews}`;
      }
    }
  }

  // Add additional flashcard-specific metrics
  if (flashcardStats) {
    updateFlashcardMetrics(flashcardStats);
  }

  // Update recommendations with better formatting
  const recommendationsList = document.getElementById('recommendationsList');
  if (recommendationsList && recommendations && recommendations.length > 0) {
    recommendationsList.innerHTML = recommendations.map(rec => `
      <div class="recommendation-item" style="
        display: flex; 
        align-items: flex-start; 
        margin-bottom: 16px; 
        padding: 16px; 
        background: #f8f9fa; 
        border-radius: 8px;
        border-left: 4px solid ${getPriorityColor(rec.priority)};
      ">
        <div class="recommendation-icon" style="font-size: 24px; margin-right: 12px;">
          ${getRecommendationIcon(rec.type)}
        </div>
        <div class="recommendation-content" style="flex: 1;">
          <h5 style="margin: 0 0 8px 0; color: #333;">${rec.title}</h5>
          <p style="margin: 0; color: #666; line-height: 1.4;">${rec.description}</p>
          ${rec.action ? `
            <button class="recommendation-btn" data-action="${rec.action}" style="
              margin-top: 12px; 
              background: #1976d2; 
              color: white; 
              border: none; 
              padding: 8px 16px; 
              border-radius: 4px; 
              cursor: pointer;
              font-size: 14px;
            ">${rec.actionText || '開始行動'}</button>
          ` : ''}
        </div>
      </div>
    `).join('');
  } else {
    recommendationsList.innerHTML = `
      <div style="text-align: center; padding: 32px; color: #666;">
        <div style="font-size: 48px; margin-bottom: 16px;">🎯</div>
        <p>繼續學習以獲得個人化建議！</p>
      </div>
    `;
  }
}

// Get total review count for debugging
function getTotalReviewCount() {
  if (!window.flashcardManager || !window.flashcardManager.flashcards) {
    return 0;
  }
  
  return window.flashcardManager.flashcards.reduce((total, card) => {
    return total + (card.reviews || 0);
  }, 0);
}

// Show detailed analytics information
function showAnalyticsDetail(type) {
  let message = '';
  
  if (type === 'cards') {
    const stats = window.flashcardManager ? window.flashcardManager.getStats() : null;
    if (stats) {
      message = `📊 記憶卡詳情：\n\n` +
                `• 總計: ${stats.totalCards} 張\n` +
                `• 新卡片: ${stats.newCards} 張（未學習過）\n` +
                `• 學習中: ${stats.learningCards} 張（正在學習）\n` +
                `• 熟練: ${stats.reviewCards} 張（已掌握）\n` +
                `• 待複習: ${stats.dueCards} 張（需要複習）`;
    } else {
      message = '還沒有記憶卡數據。請先建立一些記憶卡！';
    }
  } else if (type === 'streak') {
    const analytics = learningAnalytics ? learningAnalytics.getInsights() : null;
    if (analytics) {
      message = `🔥 學習連續天數：\n\n` +
                `• 目前連續: ${analytics.currentStreak} 天\n` +
                `• 最長紀錄: ${analytics.longestStreak} 天\n` +
                `• 學習建議: 每天至少學習幾張卡片保持連續記錄`;
    } else {
      message = '還沒有學習記錄。開始學習記憶卡來累積連續天數！';
    }
  } else if (type === 'retention') {
    const totalReviews = getTotalReviewCount();
    const analytics = learningAnalytics ? learningAnalytics.getInsights() : null;
    
    if (totalReviews === 0) {
      message = '📈 複習答對率：\n\n' +
                '還沒有複習記錄。\n\n' +
                '如何累積數據：\n' +
                '1. 建立記憶卡\n' +
                '2. 點擊「開始學習」\n' +
                '3. 在學習時選擇難易度\n' +
                '4. 完成學習後查看統計';
    } else {
      message = `📈 複習答對率：\n\n` +
                `• 答對率: ${analytics ? analytics.retentionRate : 0}%\n` +
                `• 總複習次數: ${totalReviews}\n` +
                `• 學習會話: ${analytics ? analytics.studySessions : 0} 次`;
    }
  }
  
  alert(message);
}

// Update flashcard-specific metrics
function updateFlashcardMetrics(stats) {
  // Add or update additional metric display
  const analyticsOverview = document.querySelector('.analytics-overview');
  if (analyticsOverview) {
    // Check if we already have additional metrics
    let additionalMetrics = document.getElementById('additionalMetrics');
    if (!additionalMetrics) {
      additionalMetrics = document.createElement('div');
      additionalMetrics.id = 'additionalMetrics';
      analyticsOverview.appendChild(additionalMetrics);
    }
    
    additionalMetrics.innerHTML = `
      <div class="metric-card">
        <span class="metric-value">${stats.dueCards || 0}</span>
        <span class="metric-label">待複習</span>
      </div>
      <div class="metric-card">
        <span class="metric-value">${stats.newCards || 0}</span>
        <span class="metric-label">新卡片</span>
      </div>
      <div class="metric-card">
        <span class="metric-value">${stats.studyProgress || 0}%</span>
        <span class="metric-label">學習進度</span>
      </div>
    `;
  }
}

// Get priority color for recommendations
function getPriorityColor(priority) {
  const colors = {
    'high': '#f44336',
    'medium': '#ff9800',
    'low': '#4caf50'
  };
  return colors[priority] || '#2196f3';
}

// Get icon for recommendation type
function getRecommendationIcon(type) {
  const icons = {
    'schedule': '📅',
    'review': '🔄',
    'focus': '🎯',
    'motivation': '⭐',
    'study': '📚'
  };
  return icons[type] || '💡';
}

// Show analytics error
function showAnalyticsError() {
  const analyticsView = document.getElementById('analyticsView');
  if (analyticsView) {
    analyticsView.innerHTML = `
      <div style="text-align: center; padding: 40px; color: #666;">
        <div style="font-size: 48px; margin-bottom: 16px;">📊</div>
        <h3>無法載入學習統計</h3>
        <p>學習分析服務目前無法使用。請稍後再試。</p>
        <button data-action="loadAnalyticsView" style="
          background: #1976d2;
          color: white;
          border: none;
          padding: 12px 24px;
          border-radius: 6px;
          cursor: pointer;
          margin-top: 16px;
        ">重新載入</button>
      </div>
    `;
  }
}

// Generate personalized study plan
async function generatePersonalizedStudyPlan() {
  if (!studySessionGenerator) {
    alert('學習計劃生成器未初始化');
    return;
  }

  try {
    const generateBtn = document.getElementById('generateStudyBtn');
    if (generateBtn) {
      generateBtn.textContent = '⏳ 生成中...';
      generateBtn.disabled = true;
    }

    // Generate optimal study session based on user's learning data
    const studySession = await studySessionGenerator.generateOptimalSession({
      duration: 20, // 20 minutes
      sessionType: 'auto', // Let AI choose the best type
      maxWords: 20,
      difficulty: 'adaptive'
    });

    if (studySession && studySession.words && studySession.words.length > 0) {
      // Display the generated study session info
      alert(`🎯 已生成個人化學習計劃！
      
📊 計劃詳情:
• 類型: ${studySession.config.title}
• 單字數量: ${studySession.words.length} 個
• 預估時間: ${studySession.estimatedDuration} 分鐘
• 說明: ${studySession.config.description}

點擊確定開始學習！`);
      
      // Switch to flashcards view and start study
      document.getElementById('showFlashcardsBtn')?.click();
      setTimeout(() => {
        // Start the study session
        startStudyMode();
      }, 500);
    } else {
      alert('目前沒有足夠的數據生成學習計劃。請先添加一些記憶卡。');
    }

  } catch (error) {
    console.error('Error generating study plan:', error);
    alert('學習計劃生成失敗，請稍後再試。');
  } finally {
    const generateBtn = document.getElementById('generateStudyBtn');
    if (generateBtn) {
      generateBtn.textContent = '📚 智能學習計劃';
      generateBtn.disabled = false;
    }
  }
}

// ================================
// FLASHCARDS FUNCTIONALITY
// ================================

// Initialize flashcard manager
let currentStudySession = null;

// Initialize flashcard system
window.addEventListener('load', async () => {
  try {
    if (typeof FlashcardManager !== 'undefined') {
      window.flashcardManager = new FlashcardManager();
      await window.flashcardManager.initialize();
      console.log('🃏 Flashcard manager initialized with', window.flashcardManager.flashcards.length, 'cards');
    } else {
      console.error('FlashcardManager class not found');
    }
  } catch (error) {
    console.error('Failed to initialize flashcard manager:', error);
  }
});

// Load flashcards view
async function loadFlashcardsView() {
  if (!window.flashcardManager) {
    console.error('Flashcard manager not initialized');
    return;
  }

  const flashcardsView = document.getElementById('flashcardsView');
  const flashcardsList = document.getElementById('flashcardsList');
  const flashcardsEmpty = document.getElementById('flashcardsEmpty');
  
  if (!flashcardsView || !flashcardsList || !flashcardsEmpty) {
    console.error('Flashcard view elements not found');
    return;
  }

  // Update statistics
  await updateFlashcardStats();

  // Load flashcards and sort by creation date (newest first)
  let flashcards = [...window.flashcardManager.flashcards].sort((a, b) => {
    return (b.created || 0) - (a.created || 0);
  });
  console.log('Loading flashcards:', flashcards.length, 'cards found, sorted by newest first');
  
  // Apply difficulty filter
  const difficultyFilter = document.getElementById('difficultyFilter')?.value || 'all';
  if (difficultyFilter !== 'all') {
    flashcards = filterFlashcardsByDifficulty(flashcards, difficultyFilter);
    console.log('After filtering by difficulty:', flashcards.length, 'cards remaining');
  }
  
  if (flashcards.length === 0) {
    // Show empty state
    flashcardsList.style.display = 'none';
    flashcardsEmpty.style.display = 'block';
    
    // Add event listener for create first card button
    const createFirstCardBtn = document.getElementById('createFirstCardBtn');
    if (createFirstCardBtn) {
      createFirstCardBtn.addEventListener('click', () => showCreateFlashcardDialog());
    }
  } else {
    // Show flashcards list
    flashcardsEmpty.style.display = 'none';
    flashcardsList.style.display = 'block';
    displayFlashcardsList(flashcards);
  }

  // Initialize event listeners
  initializeFlashcardEventListeners();
}

// Update flashcard statistics display
async function updateFlashcardStats() {
  if (!flashcardManager) return;

  const stats = window.flashcardManager.getStats();
  
  const totalCards = document.getElementById('totalCards');
  const studyProgress = document.getElementById('studyProgress');
  const todayReviews = document.getElementById('todayReviews');
  
  if (totalCards) totalCards.textContent = `總卡片: ${stats.totalCards}`;
  if (studyProgress) studyProgress.textContent = `學習進度: ${stats.studyProgress}%`;
  if (todayReviews) todayReviews.textContent = `今日複習: ${stats.todayReviews}`;
}

// Display flashcards list
function displayFlashcardsList(flashcards) {
  const flashcardsList = document.getElementById('flashcardsList');
  if (!flashcardsList) {
    console.error('Flashcards list element not found');
    return;
  }

  if (!flashcards || !Array.isArray(flashcards)) {
    console.error('Invalid flashcards data:', flashcards);
    flashcardsList.innerHTML = '<div class="flashcard-item error">無法載入記憶卡數據</div>';
    return;
  }

  console.log('Rendering flashcards:', flashcards.length, 'cards');

  flashcardsList.innerHTML = flashcards.map((card, index) => {
    try {
    const nextReviewDate = new Date(card.nextReview);
    const isOverdue = nextReviewDate.getTime() < Date.now();
    const difficultyLabels = ['新卡片', '學習中', '複習', '熟練'];
    const difficultyClasses = ['new', 'learning', 'review', 'mature'];
    
    // Ensure difficulty is a valid number
    const cardDifficulty = typeof card.difficulty === 'number' ? card.difficulty : 0;
    const safeDifficulty = Math.max(0, Math.min(3, cardDifficulty)); // Clamp between 0-3
    
    const difficultyClass = difficultyClasses[safeDifficulty];
    const difficultyLabel = difficultyLabels[safeDifficulty];
    
    return `
      <div class="flashcard-item" data-id="${card.id}" style="background: #ffffff !important; color: #333333 !important; border: 2px solid #e8e8e8 !important;">
        <div class="card-difficulty ${difficultyClass}">
          ${difficultyLabel}
        </div>
        
        <div class="flashcard-header">
          <div>
            <div class="card-front-text" style="color: #1565c0 !important;">
              ${card.front || 'No front text'}
              <button class="pronunciation-btn" data-id="${card.id}" title="播放發音">
                🔊
              </button>
            </div>
            <div class="card-back-text" style="color: #424242 !important;">${card.back || 'No translation'}</div>
            ${card.pronunciation ? `<div class="card-pronunciation" style="color: #757575 !important;">[${card.pronunciation}]</div>` : ''}
            ${card.definition ? `<div class="card-definition" style="color: #616161 !important;">${card.definition}</div>` : ''}
          </div>
        </div>
        
        <div class="card-meta" style="color: #666666 !important;">
          <span class="card-language">${languageNames[card.language] || card.language || 'unknown'}</span>
          <span class="card-reviews" style="color: #666666 !important;">
            📊 ${card.reviews || 0} 次複習
          </span>
          <span class="card-next-review ${isOverdue ? 'overdue' : ''}" style="color: #666666 !important;">
            ${isOverdue ? '🔴 需要複習' : `📅 ${nextReviewDate.toLocaleDateString()}`}
          </span>
        </div>
        
        ${card.tags && card.tags.length > 0 ? 
          `<div class="card-tags" style="margin-top: 8px;">
            ${card.tags.map(tag => `<span class="tag-chip" style="background: #e3f2fd; color: #1976d2; padding: 2px 6px; border-radius: 8px; font-size: 10px; margin-right: 4px;">#${tag}</span>`).join('')}
          </div>` : ''
        }
        
        <div class="flashcard-actions">
          <button class="card-action-btn study" data-id="${card.id}" title="學習這張卡片">
            🎯 學習
          </button>
          <button class="card-action-btn edit" data-id="${card.id}" title="編輯卡片">
            ✏️ 編輯
          </button>
          <button class="card-action-btn delete" data-id="${card.id}" title="刪除卡片">
            🗑️ 刪除
          </button>
        </div>
        
        <div class="flashcard-progress-indicator">
          <div class="progress-bar-fill ${difficultyClass}"></div>
        </div>
      </div>
    `;
    } catch (error) {
      console.error(`Error rendering flashcard ${index}:`, error, card);
      return `<div class="flashcard-item error">Error rendering card: ${error.message}</div>`;
    }
  }).join('');

  // Add event listeners to card action buttons
  addFlashcardItemEventListeners();
}

// Filter flashcards by difficulty
function filterFlashcardsByDifficulty(flashcards, difficulty) {
  switch (difficulty) {
    case 'new':
      return flashcards.filter(card => card.difficulty === 0);
    case 'learning':
      return flashcards.filter(card => card.difficulty === 1);
    case 'review':
      return flashcards.filter(card => card.difficulty === 2);
    case 'difficult':
      // Cards that are new or learning (having trouble)
      return flashcards.filter(card => card.difficulty <= 1);
    default:
      return flashcards;
  }
}

// Initialize flashcard event listeners
function initializeFlashcardEventListeners() {
  // Difficulty filter
  const difficultyFilter = document.getElementById('difficultyFilter');
  if (difficultyFilter) {
    difficultyFilter.addEventListener('change', () => {
      loadFlashcardsView(); // Reload with new filter
    });
  }
  
  // Create flashcard button
  const createFlashcardBtn = document.getElementById('createFlashcardBtn');
  if (createFlashcardBtn) {
    createFlashcardBtn.addEventListener('click', () => showCreateFlashcardDialog());
  }

  // Study mode button
  const studyModeBtn = document.getElementById('studyModeBtn');
  if (studyModeBtn) {
    studyModeBtn.addEventListener('click', () => startStudyMode());
  }


  // Study controls in study interface
  initializeStudyInterfaceListeners();
}

// Add event listeners to flashcard items
function addFlashcardItemEventListeners() {
  // Study card buttons
  document.querySelectorAll('.card-action-btn.study').forEach(btn => {
    btn.addEventListener('click', (e) => {
      e.stopPropagation();
      const cardId = btn.getAttribute('data-id');
      studySingleCard(cardId);
    });
  });

  // Edit card buttons
  document.querySelectorAll('.card-action-btn.edit').forEach(btn => {
    btn.addEventListener('click', (e) => {
      e.stopPropagation();
      const cardId = btn.getAttribute('data-id');
      editFlashcard(cardId);
    });
  });

  // Delete card buttons
  document.querySelectorAll('.card-action-btn.delete').forEach(btn => {
    btn.addEventListener('click', (e) => {
      e.stopPropagation();
      const cardId = btn.getAttribute('data-id');
      if (confirm('確定要刪除這張記憶卡嗎？')) {
        deleteFlashcard(cardId);
      }
    });
  });

  // Add click handlers for flashcard items (for quick preview)
  document.querySelectorAll('.flashcard-item').forEach(item => {
    item.addEventListener('click', (e) => {
      // Only if not clicking on action buttons or pronunciation button
      if (!e.target.closest('.card-action-btn') && !e.target.closest('.pronunciation-btn')) {
        const cardId = item.getAttribute('data-id');
        previewFlashcard(cardId);
      }
    });
  });

  // Add pronunciation button listeners
  document.querySelectorAll('.pronunciation-btn').forEach(btn => {
    btn.addEventListener('click', async (e) => {
      e.stopPropagation();
      const cardId = btn.getAttribute('data-id');
      
      // Show loading state
      const originalText = btn.textContent;
      btn.textContent = '⏳';
      btn.disabled = true;
      
      try {
        const success = await window.flashcardManager.playPronunciation(cardId);
        if (!success) {
          // Show error briefly
          btn.textContent = '❌';
          setTimeout(() => {
            btn.textContent = originalText;
            btn.disabled = false;
          }, 1000);
        } else {
          // Show success briefly
          btn.textContent = '✅';
          setTimeout(() => {
            btn.textContent = originalText;
            btn.disabled = false;
          }, 1000);
        }
      } catch (error) {
        console.error('Error playing pronunciation:', error);
        btn.textContent = '❌';
        setTimeout(() => {
          btn.textContent = originalText;
          btn.disabled = false;
        }, 1000);
      }
    });
  });
}

// Preview flashcard in a modal or expanded view
async function previewFlashcard(cardId) {
  if (!window.flashcardManager) return;
  
  const card = window.flashcardManager.flashcards.find(c => c.id === cardId);
  if (!card) return;
  
  // Create a modal with ONLY inline styles (no CSS classes to avoid conflicts)
  const modal = document.createElement('div');
  // Don't use any CSS classes that might be overridden
  modal.style.cssText = `
    position: fixed;
    top: 0;
    left: 0;
    right: 0;
    bottom: 0;
    width: 100vw;
    height: 100vh;
    background: rgba(245, 245, 245, 0.95);
    display: flex;
    align-items: center;
    justify-content: center;
    z-index: 999999;
    font-family: -apple-system, BlinkMacSystemFont, 'Segoe UI', Roboto, Arial, sans-serif;
  `;
  
  const difficultyLabels = ['新卡片', '學習中', '複習', '熟練'];
  const difficultyClasses = ['new', 'learning', 'review', 'mature'];
  const cardDifficulty = typeof card.difficulty === 'number' ? card.difficulty : 0;
  const safeDifficulty = Math.max(0, Math.min(3, cardDifficulty));
  const nextReview = new Date(card.nextReview);
  
  modal.innerHTML = `
    <div style="
      background: #ffffff;
      border-radius: 16px;
      padding: 32px;
      max-width: 500px;
      width: 90%;
      max-height: 80vh;
      overflow-y: auto;
      box-shadow: 0 20px 60px rgba(0,0,0,0.15);
      border: 3px solid #ddd;
      color: #333;
      font-family: -apple-system, BlinkMacSystemFont, 'Segoe UI', Roboto, Arial, sans-serif;
    ">
      <div style="display: flex; justify-content: space-between; align-items: center; margin-bottom: 20px;">
        <h3 style="margin: 0; color: #1976d2; font-size: 18px; font-weight: 600;">記憶卡預覽</h3>
        <button data-action="close" style="
          background: #f5f5f5;
          border: 1px solid #ddd;
          font-size: 20px;
          cursor: pointer;
          color: #666;
          padding: 8px 12px;
          width: 40px;
          height: 40px;
          border-radius: 50%;
          display: flex;
          align-items: center;
          justify-content: center;
        ">×</button>
      </div>
      
      <div style="margin-bottom: 20px;">
        <div style="color: #1976d2; font-size: 24px; font-weight: 600; margin-bottom: 12px;">
          ${card.front || 'No front text'}
        </div>
        <div style="color: #333; font-size: 18px; font-weight: 500; margin-bottom: 10px;">
          ${card.back || 'No translation'}
        </div>
        ${card.pronunciation ? `<div style="color: #666; font-style: italic; font-family: 'Courier New', monospace; margin-bottom: 8px;">[${card.pronunciation}]</div>` : ''}
        ${card.definition ? `<div style="color: #555; font-size: 14px; margin-bottom: 12px;">${card.definition}</div>` : ''}
      </div>
      
      <div style="display: flex; flex-wrap: wrap; gap: 12px; align-items: center; margin-bottom: 20px;">
        <span style="background: #1976d2; color: white; padding: 4px 8px; border-radius: 8px; font-size: 12px;">
          ${languageNames[card.language] || card.language || 'unknown'}
        </span>
        <span style="background: #e8f5e8; color: #2e7d2e; padding: 4px 8px; border-radius: 8px; font-size: 12px;">
          ${difficultyLabels[safeDifficulty]}
        </span>
        <span style="color: #666; font-size: 12px;">📊 ${card.reviews || 0} 次複習</span>
        <span style="color: #666; font-size: 12px;">📅 ${nextReview.toLocaleDateString()}</span>
      </div>
      
      ${card.tags && card.tags.length > 0 ? `
        <div style="margin-bottom: 20px;">
          ${card.tags.map(tag => `
            <span style="background: #e3f2fd; color: #1976d2; padding: 4px 8px; border-radius: 12px; font-size: 11px; margin-right: 8px;">
              #${tag}
            </span>
          `).join('')}
        </div>
      ` : ''}
      
      <div style="display: flex; gap: 12px; justify-content: center;">
        <button data-action="study" data-card-id="${card.id}" style="
          background: #1976d2;
          color: white;
          border: none;
          padding: 12px 20px;
          border-radius: 8px;
          cursor: pointer;
          font-size: 14px;
          font-weight: 500;
        ">🎯 開始學習</button>
        <button data-action="edit" data-card-id="${card.id}" style="
          background: #4caf50;
          color: white;
          border: none;
          padding: 12px 20px;
          border-radius: 8px;
          cursor: pointer;
          font-size: 14px;
          font-weight: 500;
        ">✏️ 編輯</button>
      </div>
    </div>
  `;
  
  document.body.appendChild(modal);
  
  // Add event listeners without inline handlers
  const closeBtn = modal.querySelector('[data-action="close"]');
  const studyBtn = modal.querySelector('[data-action="study"]');
  const editBtn = modal.querySelector('[data-action="edit"]');
  
  // Close modal handlers
  closeBtn.addEventListener('click', () => modal.remove());
  modal.addEventListener('click', (e) => {
    if (e.target === modal) modal.remove();
  });
  
  // Action button handlers
  studyBtn.addEventListener('click', () => {
    studySingleCard(card.id);
    modal.remove();
  });
  
  editBtn.addEventListener('click', () => {
    editFlashcard(card.id);
    modal.remove();
  });
  
  // ESC key to close
  const handleEscape = (e) => {
    if (e.key === 'Escape') {
      modal.remove();
      document.removeEventListener('keydown', handleEscape);
    }
  };
  document.addEventListener('keydown', handleEscape);
}

// Initialize study interface listeners
function initializeStudyInterfaceListeners() {
  // Flip card button
  const flipCardBtn = document.getElementById('flipCardBtn');
  if (flipCardBtn) {
    flipCardBtn.addEventListener('click', () => flipCurrentCard());
  }

  // Answer buttons
  ['againBtn', 'hardBtn', 'goodBtn', 'easyBtn'].forEach((btnId, quality) => {
    const btn = document.getElementById(btnId);
    if (btn) {
      btn.addEventListener('click', () => processStudyAnswer(quality));
    }
  });

  // Navigation buttons
  const exitStudyBtn = document.getElementById('exitStudyBtn');
  if (exitStudyBtn) {
    exitStudyBtn.addEventListener('click', () => exitStudyMode());
  }

  // Audio play button
  const audioPlayBtn = document.getElementById('audioPlayBtn');
  if (audioPlayBtn) {
    audioPlayBtn.addEventListener('click', () => playCardAudio());
  }
}

// Show create flashcard dialog
function showCreateFlashcardDialog() {
  // Create a simple dialog interface
  const dialog = document.createElement('div');
  dialog.className = 'flashcard-dialog-overlay';
  dialog.innerHTML = `
    <div class="flashcard-dialog">
      <div class="dialog-header">
        <h3>✨ 建立新記憶卡</h3>
        <button class="close-dialog">✕</button>
      </div>
      <div class="dialog-content">
        <div class="form-group">
          <label>單字或問題 *</label>
          <input type="text" id="flashcard-front" placeholder="輸入要記憶的單字或問題" required>
        </div>
        <div class="form-group">
          <label>翻譯或答案 *</label>
          <input type="text" id="flashcard-back" placeholder="輸入翻譯或答案" required>
        </div>
        <div class="form-group">
          <label>發音 (可選)</label>
          <input type="text" id="flashcard-pronunciation" placeholder="例：/həˈloʊ/ 或注音">
        </div>
        <div class="form-group">
          <label>定義說明 (可選)</label>
          <textarea id="flashcard-definition" placeholder="輸入詳細定義或說明"></textarea>
        </div>
        <div class="form-group">
          <label>語言</label>
          <select id="flashcard-language">
            <option value="english">English</option>
            <option value="japanese">Japanese</option>
            <option value="korean">Korean</option>
            <option value="dutch">Dutch</option>
          </select>
        </div>
        <div class="form-group">
          <label>標籤 (用逗號分隔)</label>
          <input type="text" id="flashcard-tags" placeholder="例：vocabulary, important, manual">
        </div>
      </div>
      <div class="dialog-actions">
        <button class="cancel-btn">取消</button>
        <button class="create-btn">建立記憶卡</button>
      </div>
    </div>
  `;

  // Add styles
  if (!document.getElementById('flashcard-dialog-styles')) {
    const styles = document.createElement('style');
    styles.id = 'flashcard-dialog-styles';
    styles.textContent = `
      .flashcard-dialog-overlay {
        position: fixed;
        top: 0;
        left: 0;
        right: 0;
        bottom: 0;
        background: rgba(0,0,0,0.5);
        display: flex;
        justify-content: center;
        align-items: center;
        z-index: 1000;
      }
      .flashcard-dialog {
        background: white;
        border-radius: 12px;
        box-shadow: 0 8px 32px rgba(0,0,0,0.1);
        max-width: 400px;
        width: 90%;
        max-height: 80vh;
        overflow-y: auto;
      }
      .dialog-header {
        background: #1a73e8;
        color: white;
        padding: 16px;
        border-radius: 12px 12px 0 0;
        display: flex;
        justify-content: space-between;
        align-items: center;
      }
      .dialog-header h3 {
        margin: 0;
        font-size: 16px;
      }
      .close-dialog {
        background: none;
        border: none;
        color: white;
        cursor: pointer;
        font-size: 18px;
        padding: 4px;
      }
      .dialog-content {
        padding: 20px;
      }
      .form-group {
        margin-bottom: 16px;
      }
      .form-group label {
        display: block;
        margin-bottom: 6px;
        font-weight: 500;
        color: #333;
        font-size: 14px;
      }
      .form-group input, .form-group textarea, .form-group select {
        width: 100%;
        padding: 8px 12px;
        border: 1px solid #ddd;
        border-radius: 6px;
        font-size: 14px;
        box-sizing: border-box;
      }
      .form-group textarea {
        height: 60px;
        resize: vertical;
      }
      .dialog-actions {
        padding: 16px 20px 20px;
        display: flex;
        gap: 12px;
        justify-content: flex-end;
      }
      .dialog-actions button {
        padding: 8px 16px;
        border: none;
        border-radius: 6px;
        cursor: pointer;
        font-size: 14px;
      }
      .cancel-btn {
        background: #f5f5f5;
        color: #666;
      }
      .create-btn {
        background: #1a73e8;
        color: white;
      }
      .create-btn:hover {
        background: #1557b0;
      }
    `;
    document.head.appendChild(styles);
  }

  document.body.appendChild(dialog);

  // Event listeners
  const closeDialog = () => {
    dialog.remove();
  };

  dialog.querySelector('.close-dialog').addEventListener('click', closeDialog);
  dialog.querySelector('.cancel-btn').addEventListener('click', closeDialog);
  
  dialog.addEventListener('click', (e) => {
    if (e.target === dialog) closeDialog();
  });

  dialog.querySelector('.create-btn').addEventListener('click', async () => {
    const front = dialog.querySelector('#flashcard-front').value.trim();
    const back = dialog.querySelector('#flashcard-back').value.trim();
    
    if (!front || !back) {
      alert('請輸入必填項目：單字和翻譯');
      return;
    }

    const pronunciation = dialog.querySelector('#flashcard-pronunciation').value.trim();
    const definition = dialog.querySelector('#flashcard-definition').value.trim();
    const language = dialog.querySelector('#flashcard-language').value;
    const tagsInput = dialog.querySelector('#flashcard-tags').value.trim();
    const tags = tagsInput ? tagsInput.split(',').map(tag => tag.trim()).filter(tag => tag) : ['manual'];

    await createFlashcard({
      front: front,
      back: back,
      pronunciation: pronunciation,
      definition: definition,
      language: language,
      tags: tags
    });

    closeDialog();
  });

  // Focus on first input
  setTimeout(() => {
    dialog.querySelector('#flashcard-front').focus();
  }, 100);
}

// Create flashcard (with cached audio support)
async function createFlashcard(data) {
  if (!flashcardManager) return;

  try {
    // Check if we have cached audio for this word
    const cachedAudio = getCachedAudio(data.front, data.language || 'english');
    if (cachedAudio && cachedAudio.audioUrl) {
      data.audioUrl = cachedAudio.audioUrl;
      console.log('🎯 Added cached audio to flashcard:', data.front);
    }

    const card = await window.flashcardManager.createFlashcard(data);
    console.log('📇 Created new flashcard:', card);
    
    // Refresh the flashcards view
    await loadFlashcardsView();
    
    // Show success message
    showMessage('記憶卡建立成功！', 'success');
  } catch (error) {
    console.error('Failed to create flashcard:', error);
    if (error.message.includes('already exists')) {
      showMessage('記憶卡已存在，無需重複建立', 'warning');
    } else {
      showMessage('建立記憶卡失敗', 'error');
    }
  }
}

// Create flashcard from current word
async function createFlashcardFromCurrentWord() {
  if (!currentQueryData.text) {
    showMessage('沒有當前查詢的單字', 'warning');
    return;
  }

  // Get translation from quick search if available
  const translation = document.getElementById('quickTranslation')?.textContent || 
                     await getQuickTranslation(currentQueryData.text, currentQueryData.language);
  
  const pronunciation = document.getElementById('quickPronunciation')?.textContent || '';
  const definition = document.getElementById('quickDefinition')?.textContent || '';

  const flashcardData = {
    front: currentQueryData.text,
    back: translation,
    pronunciation: pronunciation,
    definition: definition,
    language: currentQueryData.language,
    tags: ['current-word']
  };

  await createFlashcard(flashcardData);
}

// Create flashcard from saved report
async function createFlashcardFromReport(report) {
  if (!flashcardManager || !report) return;

  try {
    // Extract information from the report
    const analysisText = typeof report.analysisData === 'string' 
      ? report.analysisData 
      : (report.analysisData && report.analysisData.content 
          ? report.analysisData.content 
          : '');

    // Try to extract translation, pronunciation, and definition
    let translation = '';
    let pronunciation = '';
    let definition = '';

    if (analysisText) {
      // Extract Chinese translation
      const chineseMatch = analysisText.match(/中文[：:\s]*([^\n]+)/i) ||
                          analysisText.match(/翻譯[：:\s]*([^\n]+)/i) ||
                          analysisText.match(/Translation[：:\s]*([^\n]+)/i);
      if (chineseMatch) {
        translation = chineseMatch[1].trim();
      }

      // Extract pronunciation (IPA or phonetic)
      const pronunciationMatch = analysisText.match(/\[([^\]]+)\]/) ||
                                analysisText.match(/\/([^\/]+)\//) ||
                                analysisText.match(/發音[：:\s]*([^\n]+)/i) ||
                                analysisText.match(/Pronunciation[：:\s]*([^\n]+)/i);
      if (pronunciationMatch) {
        pronunciation = pronunciationMatch[1].trim();
      }

      // Extract definition
      const definitionMatch = analysisText.match(/定義[：:\s]*([^\n]+)/i) ||
                             analysisText.match(/Definition[：:\s]*([^\n]+)/i) ||
                             analysisText.match(/含義[：:\s]*([^\n]+)/i) ||
                             analysisText.match(/Meaning[：:\s]*([^\n]+)/i);
      if (definitionMatch) {
        definition = definitionMatch[1].trim();
      }

      // If no specific translation found, use first line as translation
      if (!translation) {
        const lines = analysisText.split('\n').filter(line => line.trim());
        if (lines.length > 0) {
          translation = lines[0].trim();
        }
      }
    }

    // Fallback to basic information if extraction failed
    if (!translation) {
      translation = `${report.language} word: ${report.searchText}`;
    }

    const flashcardData = {
      front: report.searchText,
      back: translation,
      pronunciation: pronunciation,
      definition: definition,
      language: report.language,
      tags: [...(report.tags || []), 'from-report']
    };

    // Check if we have cached audio for this word
    const cachedAudio = getCachedAudio(report.searchText, report.language);
    if (cachedAudio && cachedAudio.audioUrl) {
      flashcardData.audioUrl = cachedAudio.audioUrl;
      console.log('🎯 Added cached audio to flashcard:', report.searchText);
    }

    const card = await window.flashcardManager.createFlashcard(flashcardData);
    console.log('📇 Created flashcard from report:', card);
    
    return card;
  } catch (error) {
    console.error('Failed to create flashcard from report:', error);
    throw error;
  }
}

// Create flashcards from all saved reports
async function createAllFlashcardsFromReports() {
  if (!flashcardManager) {
    showMessage('記憶卡管理器未就緒', 'error');
    return;
  }

  try {
    // Get all reports based on current filters
    const filteredReports = await getCurrentlyFilteredReports();
    
    if (filteredReports.length === 0) {
      showMessage('沒有可用的報告來建立記憶卡', 'warning');
      return;
    }

    const confirmMessage = `確定要為 ${filteredReports.length} 個報告建立記憶卡嗎？`;
    if (!confirm(confirmMessage)) {
      return;
    }

    // Disable the button and show progress
    const createAllBtn = document.getElementById('createAllFlashcardsBtn');
    if (createAllBtn) {
      createAllBtn.disabled = true;
      createAllBtn.textContent = '🔄 建立中...';
    }

    let successCount = 0;
    let failCount = 0;
    let duplicateCount = 0;

    // Create flashcards for each report
    for (let i = 0; i < filteredReports.length; i++) {
      const report = filteredReports[i];
      
      try {
        await createFlashcardFromReport(report);
        successCount++;

        // Show progress
        if (createAllBtn) {
          createAllBtn.textContent = `🔄 建立中 ${i + 1}/${filteredReports.length}`;
        }

        // Small delay to prevent overwhelming the system
        await new Promise(resolve => setTimeout(resolve, 100));
      } catch (error) {
        console.error(`Failed to create flashcard for ${report.searchText}:`, error);
        if (error.message && error.message.includes('already exists')) {
          duplicateCount++;
          console.log(`Skipped duplicate: ${report.searchText} (${report.language})`);
        } else {
          failCount++;
        }
      }
    }

    // Show detailed completion message
    let message = '';
    const total = filteredReports.length;
    
    if (successCount > 0) {
      message = `✅ 成功建立 ${successCount} 張新記憶卡！`;
      if (duplicateCount > 0) {
        message += ` (跳過 ${duplicateCount} 張重複)`;
      }
      if (failCount > 0) {
        message += ` (${failCount} 張失敗)`;
      }
    } else if (duplicateCount > 0) {
      message = `ℹ️ 所有 ${duplicateCount} 張記憶卡都已存在，跳過重複建立`;
    } else if (failCount > 0) {
      message = `❌ 建立失敗，共 ${failCount} 張`;
    } else {
      message = '沒有處理任何記憶卡';
    }

    // Add summary if there were mixed results
    if (total > 1 && (successCount + duplicateCount + failCount) > 0) {
      message += `\n總計處理: ${total} 個項目`;
    }

    showMessage(message, successCount > 0 ? 'success' : (duplicateCount > 0 ? 'info' : 'warning'));

    // Refresh flashcards view if it's currently active
    const flashcardsView = document.getElementById('flashcardsView');
    if (flashcardsView && flashcardsView.style.display !== 'none') {
      await loadFlashcardsView();
    }

  } catch (error) {
    console.error('Failed to create bulk flashcards:', error);
    showMessage('批量建立記憶卡失敗', 'error');
  } finally {
    // Re-enable the button
    const createAllBtn = document.getElementById('createAllFlashcardsBtn');
    if (createAllBtn) {
      createAllBtn.disabled = false;
      createAllBtn.textContent = '🃏 Create All Flashcards';
    }
  }
}

// Start study mode
function startStudyMode() {
  if (!flashcardManager) return;

  const studyMode = document.getElementById('studyModeSelect')?.value || 'word-to-translation';
  const difficulty = document.getElementById('difficultyFilter')?.value || 'all';

  const session = window.flashcardManager.startStudySession({
    mode: studyMode,
    difficulty: difficulty,
    maxCards: 20
  });

  if (!session || session.cards.length === 0) {
    showMessage('沒有需要複習的卡片', 'info');
    return;
  }

  currentStudySession = session;
  showStudyInterface();
  loadCurrentCard();
}

// Show study interface
function showStudyInterface() {
  const flashcardsList = document.getElementById('flashcardsList');
  const flashcardsEmpty = document.getElementById('flashcardsEmpty');
  const studyInterface = document.getElementById('studyInterface');

  if (flashcardsList) flashcardsList.style.display = 'none';
  if (flashcardsEmpty) flashcardsEmpty.style.display = 'none';
  if (studyInterface) studyInterface.style.display = 'block';
}

// Load current card in study session
function loadCurrentCard() {
  if (!currentStudySession) return;

  const card = window.flashcardManager.getCurrentCard();
  if (!card) {
    // Study session completed
    completeStudySession();
    return;
  }

  const progress = window.flashcardManager.getStudyProgress();
  updateStudyProgress(progress);

  // Reset card state
  const flashcard = document.getElementById('flashcard');
  const frontText = document.getElementById('frontText');
  const backText = document.getElementById('backText');
  const cardDefinition = document.getElementById('cardDefinition');
  const cardPronunciation = document.getElementById('cardPronunciation');
  const flipCardBtn = document.getElementById('flipCardBtn');
  const answerButtons = document.getElementById('answerButtons');
  const audioPlayBtn = document.getElementById('audioPlayBtn');

  if (flashcard) flashcard.classList.remove('flipped');
  if (frontText) frontText.textContent = card.front || 'No front text';
  if (backText) {
    backText.textContent = card.back || 'No translation available';
    console.log('Setting back text:', card.back);
  }
  if (cardDefinition) cardDefinition.textContent = card.definition || '';
  if (cardPronunciation) cardPronunciation.textContent = card.pronunciation ? `[${card.pronunciation}]` : '';
  if (flipCardBtn) {
    flipCardBtn.style.display = 'block';
    flipCardBtn.textContent = '翻轉卡片';
  }
  if (answerButtons) answerButtons.style.display = 'none';

  // Show audio button if available
  if (audioPlayBtn) {
    audioPlayBtn.style.display = card.audioUrl ? 'block' : 'none';
  }

  // Configure display based on study mode
  const studyMode = currentStudySession.mode;
  const cardFront = document.querySelector('.card-front');
  const cardBack = document.querySelector('.card-back');
  
  // Configure card display and content based on study mode
  if (studyMode === 'translation-to-word') {
    // Show translation first, word on back
    if (frontText) frontText.textContent = card.back || card.definition || 'No translation available';
    if (backText) backText.textContent = card.front || 'No word available';
  } else if (studyMode === 'audio-to-meaning') {
    // Show audio button prominently, meaning on back
    if (frontText) {
      frontText.innerHTML = `
        <div style="text-align: center; padding: 20px;">
          <div style="font-size: 48px; margin-bottom: 16px;">🔊</div>
          <div style="margin-bottom: 16px; font-size: 18px;">聆聽發音</div>
          <button id="studyModePlayBtn" style="
            background: #1976d2; 
            color: white; 
            border: none; 
            padding: 12px 24px; 
            border-radius: 6px; 
            font-size: 16px;
            cursor: pointer;
          ">播放發音</button>
        </div>
      `;
      
      // Add event listener for the play button (CSP compliant)
      setTimeout(() => {
        const playBtn = document.getElementById('studyModePlayBtn');
        if (playBtn) {
          playBtn.addEventListener('click', () => playCardPronunciation());
          
          // Auto-play the pronunciation when entering audio-to-meaning mode
          setTimeout(() => {
            playCardPronunciation();
          }, 500);
        }
      }, 10);
    }
    if (backText) backText.textContent = `${card.front} - ${card.back || card.definition}`;
  } else if (studyMode === 'mixed') {
    // Random mode selection for each card
    const modes = ['word-to-translation', 'translation-to-word', 'audio-to-meaning'];
    const randomMode = modes[Math.floor(Math.random() * modes.length)];
    currentStudySession.currentCardMode = randomMode;
    
    if (randomMode === 'translation-to-word') {
      if (frontText) frontText.textContent = card.back || card.definition || 'No translation available';
      if (backText) backText.textContent = card.front || 'No word available';
    } else if (randomMode === 'audio-to-meaning') {
      if (frontText) {
        frontText.innerHTML = `
          <div style="text-align: center; padding: 20px;">
            <div style="font-size: 48px; margin-bottom: 16px;">🔊</div>
            <div style="margin-bottom: 16px; font-size: 18px;">聆聽發音</div>
            <button id="studyModePlayBtn" style="
              background: #1976d2; 
              color: white; 
              border: none; 
              padding: 12px 24px; 
              border-radius: 6px; 
              font-size: 16px;
              cursor: pointer;
            ">播放發音</button>
          </div>
        `;
        
        // Add event listener for the play button (CSP compliant)
        setTimeout(() => {
          const playBtn = document.getElementById('studyModePlayBtn');
          if (playBtn) {
            playBtn.addEventListener('click', () => playCardPronunciation());
            
            // Auto-play the pronunciation when entering audio-to-meaning mode
            setTimeout(() => {
              playCardPronunciation();
            }, 500);
          }
        }, 10);
      }
      if (backText) backText.textContent = `${card.front} - ${card.back || card.definition}`;
    } else {
      // Default word-to-translation
      if (frontText) frontText.textContent = card.front || 'No front text';
      if (backText) backText.textContent = card.back || 'No translation available';
    }
  } else {
    // Default: word-to-translation
    if (frontText) frontText.textContent = card.front || 'No front text';
    if (backText) backText.textContent = card.back || 'No translation available';
  }
  
  if (cardFront) cardFront.style.display = 'flex';
  if (cardBack) cardBack.style.display = 'none';
}

// Update study progress
function updateStudyProgress(progress) {
  const progressFill = document.getElementById('progressFill');
  const cardCounter = document.getElementById('cardCounter');

  if (progressFill) {
    progressFill.style.width = `${progress.percentage}%`;
  }

  if (cardCounter) {
    cardCounter.textContent = `${progress.current} / ${progress.total}`;
  }
}

// Flip current card
function flipCurrentCard() {
  const flashcard = document.getElementById('flashcard');
  const flipCardBtn = document.getElementById('flipCardBtn');
  const answerButtons = document.getElementById('answerButtons');
  const cardFront = document.querySelector('.card-front');
  const cardBack = document.querySelector('.card-back');

  if (flashcard && !flashcard.classList.contains('flipped')) {
    flashcard.classList.add('flipped');
    
    // Explicitly show/hide the card sides
    if (cardFront) cardFront.style.display = 'none';
    if (cardBack) cardBack.style.display = 'flex';
    
    if (flipCardBtn) flipCardBtn.style.display = 'none';
    if (answerButtons) answerButtons.style.display = 'flex';

    // Update answer button timings based on card difficulty
    updateAnswerButtonTimings();
    
    console.log('Card flipped - back side should now be visible');
  }
}

// Update answer button timings
function updateAnswerButtonTimings() {
  const card = window.flashcardManager.getCurrentCard();
  if (!card) return;

  // Calculate next intervals for each answer quality
  const intervals = [
    '< 1分鐘',  // Again
    '< 6分鐘',  // Hard  
    `${Math.max(1, Math.round(card.interval * 0.6))} 天`, // Good
    `${Math.max(4, Math.round(card.interval * card.easeFactor))} 天`  // Easy
  ];

  ['againBtn', 'hardBtn', 'goodBtn', 'easyBtn'].forEach((btnId, index) => {
    const btn = document.getElementById(btnId);
    const timeSpan = btn?.querySelector('.btn-time');
    if (timeSpan) {
      timeSpan.textContent = intervals[index];
    }
  });
}

// Process study answer
async function processStudyAnswer(quality) {
  if (!flashcardManager || !currentStudySession) return;

  const card = window.flashcardManager.getCurrentCard();
  
  const success = await window.flashcardManager.processAnswer(quality);
  
  if (success && card) {
    // Record vocabulary interaction in learning analytics
    if (learningAnalytics) {
      try {
        const action = quality >= 3 ? 'correct_answer' : 'incorrect_answer';
        learningAnalytics.recordVocabularyInteraction(
          card.front,
          card.language,
          action,
          { 
            studyMode: currentStudySession.mode,
            quality: quality,
            timestamp: Date.now()
          }
        );
        console.log('📝 Recorded vocabulary interaction:', card.front, action, quality);
      } catch (error) {
        console.error('Failed to record vocabulary interaction:', error);
      }
    }

    // Move to next card after a short delay
    setTimeout(() => {
      loadCurrentCard();
    }, 800);

    // Show feedback
    const feedbackMessages = ['再試一次！', '有點困難', '做得好！', '太簡單了！'];
    showMessage(feedbackMessages[quality], quality >= 2 ? 'success' : 'warning');

    // Update stats
    await updateFlashcardStats();
  }
}

// Complete study session
async function completeStudySession() {
  if (!flashcardManager) return;

  const results = window.flashcardManager.endStudySession();
  const studyInterface = document.getElementById('studyInterface');
  
  if (studyInterface) studyInterface.style.display = 'none';
  
  // Show results
  const cardsStudied = results.cardsStudied;
  const accuracy = results.accuracy;
  const duration = Math.round(results.duration / 1000 / 60); // minutes

  // Update learning analytics with the completed study session
  if (learningAnalytics && results && cardsStudied > 0) {
    try {
      learningAnalytics.recordStudySession(
        'flashcard', 
        results.duration, 
        cardsStudied, 
        accuracy / 100 // Convert percentage to 0-1 scale
      );
      console.log('📊 Recorded study session:', {
        type: 'flashcard',
        duration: results.duration,
        cardsStudied,
        accuracy: accuracy / 100
      });
    } catch (error) {
      console.error('Failed to record study session:', error);
    }
  }

  showMessage(
    `學習完成！複習了 ${cardsStudied} 張卡片，準確率 ${accuracy}%，用時 ${duration} 分鐘`,
    'success'
  );

  // Update analytics view if it's currently displayed
  const analyticsView = document.getElementById('analyticsView');
  if (analyticsView && analyticsView.style.display !== 'none') {
    await loadAnalyticsView();
  }

  // Return to flashcards list
  loadFlashcardsView();
}

// Exit study mode
function exitStudyMode() {
  if (currentStudySession) {
    const confirmed = confirm('確定要退出學習模式嗎？進度將不會保存。');
    if (!confirmed) return;
  }

  currentStudySession = null;
  
  const studyInterface = document.getElementById('studyInterface');
  if (studyInterface) studyInterface.style.display = 'none';
  
  loadFlashcardsView();
}

// Study single card
function studySingleCard(cardId) {
  if (!flashcardManager) return;

  // Find the card
  const card = window.flashcardManager.flashcards.find(c => c.id === cardId);
  if (!card) return;

  // Create a single-card study session
  currentStudySession = {
    cards: [card],
    currentIndex: 0,
    mode: 'word-to-translation',
    startTime: new Date().getTime(),
    answers: []
  };

  window.flashcardManager.currentStudySession = currentStudySession;
  
  showStudyInterface();
  loadCurrentCard();
}

// Edit flashcard
function editFlashcard(cardId) {
  if (!flashcardManager) return;

  const card = window.flashcardManager.flashcards.find(c => c.id === cardId);
  if (!card) return;

  const front = prompt('編輯單字/問題:', card.front);
  if (front === null) return;

  const back = prompt('編輯翻譯/答案:', card.back);
  if (back === null) return;

  const pronunciation = prompt('編輯發音:', card.pronunciation);
  if (pronunciation === null) return;

  const definition = prompt('編輯定義:', card.definition);
  if (definition === null) return;

  // Update card
  window.flashcardManager.updateFlashcard(cardId, {
    front: front,
    back: back,
    pronunciation: pronunciation || '',
    definition: definition || ''
  });

  // Refresh view
  loadFlashcardsView();
  showMessage('卡片更新成功！', 'success');
}

// Delete flashcard
async function deleteFlashcard(cardId) {
  if (!flashcardManager) return;

  const confirmed = confirm('確定要刪除這張記憶卡嗎？');
  if (!confirmed) return;

  try {
    await window.flashcardManager.deleteFlashcard(cardId);
    await loadFlashcardsView();
    showMessage('記憶卡已刪除', 'success');
  } catch (error) {
    console.error('Failed to delete flashcard:', error);
    showMessage('刪除失敗', 'error');
  }
}


// Play card audio
function playCardAudio() {
  const card = window.flashcardManager.getCurrentCard();
  if (!card || !card.audioUrl) return;

  const audio = new Audio(card.audioUrl);
  audio.play().catch(error => {
    console.error('Failed to play audio:', error);
    showMessage('播放音頻失敗', 'error');
  });
}

// Play card pronunciation using enhanced TTS with OpenAI support
async function playCardPronunciation() {
  const card = window.flashcardManager.getCurrentCard();
  if (!card) {
    showMessage('沒有卡片可播放', 'error');
    return;
  }

  console.log('Playing pronunciation for card:', card.front, 'language:', card.language);

  // Update button state
  const playBtn = document.getElementById('studyModePlayBtn');
  if (playBtn) {
    playBtn.textContent = '生成中...';
    playBtn.disabled = true;
  }

  try {
    // Try OpenAI TTS first for better quality
    const audioSuccess = await generateOpenAIAudio(card.front, card.language);
    
    if (audioSuccess) {
      console.log('✅ Used OpenAI TTS for pronunciation');
      return;
    }
    
    // Fallback to Web Speech API
    console.log('⚠️ Falling back to Web Speech API');
    await playWithWebSpeechAPI(card);
    
  } catch (error) {
    console.error('TTS error:', error);
    showMessage('語音播放失敗', 'error');
    
    // Try Web Speech API as final fallback
    try {
      await playWithWebSpeechAPI(card);
    } catch (fallbackError) {
      console.error('Fallback TTS also failed:', fallbackError);
      showMessage('語音系統無法使用', 'error');
    }
  } finally {
    // Reset button state
    if (playBtn) {
      playBtn.textContent = '播放發音';
      playBtn.disabled = false;
    }
  }
}

// Global audio cache to reuse generated audio
window.audioCache = window.audioCache || new Map();

// Generate audio using OpenAI TTS API (with caching)
async function generateOpenAIAudio(text, language, playImmediately = true) {
  try {
    // Check cache first
    const cacheKey = `${text.toLowerCase()}_${language}`;
    if (window.audioCache.has(cacheKey)) {
      const cachedAudio = window.audioCache.get(cacheKey);
      console.log('🎯 Using cached audio for:', text);
      
      if (playImmediately) {
        return await playCachedAudio(cachedAudio);
      } else {
        return cachedAudio; // Return cached audio data
      }
    }

    // Get OpenAI API key from storage or environment
    const apiKey = await getOpenAIApiKey();
    if (!apiKey) {
      console.log('No OpenAI API key found, skipping OpenAI TTS');
      return false;
    }

    // Map our language codes to OpenAI voice options
    const voiceMap = {
      'english': 'alloy',    // Clear, natural English voice
      'japanese': 'nova',    // Works well for Japanese
      'korean': 'echo',      // Good for Korean
      'dutch': 'fable',      // European languages
      'chinese': 'onyx'      // Works for Chinese
    };

    const voice = voiceMap[language] || 'alloy';
    
    console.log('🎙️ Requesting OpenAI TTS:', text, 'voice:', voice);

    const response = await fetch('https://api.openai.com/v1/audio/speech', {
      method: 'POST',
      headers: {
        'Authorization': `Bearer ${apiKey}`,
        'Content-Type': 'application/json',
      },
      body: JSON.stringify({
        model: 'tts-1',
        input: text,
        voice: voice,
        response_format: 'mp3',
        speed: 0.9  // Slightly slower for learning
      })
    });

    if (!response.ok) {
      const errorText = await response.text();
      console.error('OpenAI TTS API error:', response.status, errorText);
      return false;
    }

    // Convert response to audio blob and create data URL for persistent storage
    const audioBlob = await response.blob();
    const audioDataUrl = await blobToDataURL(audioBlob);
    
    // Cache the audio data
    const audioData = {
      text: text,
      language: language,
      audioUrl: audioDataUrl, // Data URL for persistent storage
      blobUrl: URL.createObjectURL(audioBlob), // Blob URL for immediate playback
      size: audioBlob.size,
      timestamp: Date.now()
    };
    
    window.audioCache.set(cacheKey, audioData);
    console.log('💾 Cached audio for:', text, 'size:', Math.round(audioBlob.size / 1024), 'KB');
    
    // Update audio section if it's currently displayed for this query
    if (currentQueryData?.text === text && currentQueryData?.language === language) {
      updateAudioSection();
    }
    
    if (playImmediately) {
      return await playCachedAudio(audioData);
    } else {
      return audioData; // Return audio data without playing
    }

  } catch (error) {
    console.error('OpenAI TTS generation failed:', error);
    return false;
  }
}

// Play cached audio
async function playCachedAudio(audioData) {
  const audio = new Audio(audioData.blobUrl || audioData.audioUrl);
  
  return new Promise((resolve) => {
    audio.onloadeddata = () => {
      console.log('🔊 Playing cached OpenAI audio');
      const playBtn = document.getElementById('studyModePlayBtn');
      if (playBtn) {
        playBtn.textContent = '播放中...';
        playBtn.disabled = true;
      }
      
      audio.play()
        .then(() => {
          console.log('✅ Cached audio playing successfully');
          resolve(true);
        })
        .catch(error => {
          console.error('Failed to play cached audio:', error);
          resolve(false);
        });
    };
    
    audio.onended = () => {
      console.log('🎵 Cached audio finished');
      const playBtn = document.getElementById('studyModePlayBtn');
      if (playBtn) {
        playBtn.textContent = '播放發音';
        playBtn.disabled = false;
      }
    };
    
    audio.onerror = (error) => {
      console.error('Cached audio playback error:', error);
      resolve(false);
    };
  });
}

// Convert blob to data URL for persistent storage
function blobToDataURL(blob) {
  return new Promise((resolve) => {
    const reader = new FileReader();
    reader.onloadend = () => resolve(reader.result);
    reader.readAsDataURL(blob);
  });
}

// Update audio section when new audio becomes available
function updateAudioSection() {
  const audioSection = document.getElementById('aiAudioSection');
  const audioContent = document.getElementById('audioContent');
  
  if (!audioSection || !audioContent || !currentQueryData?.text || !currentQueryData?.language) {
    return;
  }
  
  const cachedAudio = getCachedAudio(currentQueryData.text, currentQueryData.language);
  
  if (cachedAudio && cachedAudio.audioUrl) {
    console.log('🔄 Updating audio section with newly cached audio');
    
    audioContent.innerHTML = `
      <div class="audio-ready">
        ✅ 語音已準備 (${Math.round((cachedAudio.size || 0) / 1024)} KB) - ${cachedAudio.voice || 'OpenAI TTS'}
        <br>
        <button id="playCachedAudioBtn" style="
          background: #1976d2; 
          color: white; 
          border: none; 
          padding: 8px 16px; 
          border-radius: 4px; 
          cursor: pointer; 
          margin: 8px 0;
          font-size: 14px;
        ">🔊 播放語音</button>
      </div>
    `;
    
    // Add event listener for the play button
    setTimeout(() => {
      const playBtn = document.getElementById('playCachedAudioBtn');
      if (playBtn) {
        playBtn.addEventListener('click', async () => {
          const originalText = playBtn.textContent;
          playBtn.textContent = '播放中...';
          playBtn.disabled = true;
          
          try {
            await playCachedAudio(cachedAudio);
          } catch (error) {
            console.error('Failed to play cached audio:', error);
            showMessage('播放語音失敗', 'error');
          } finally {
            playBtn.textContent = originalText;
            playBtn.disabled = false;
          }
        });
      }
    }, 100);
  }
}

// Get cached audio for flashcard creation
function getCachedAudio(text, language) {
  const cacheKey = `${text.toLowerCase()}_${language}`;
  return window.audioCache.get(cacheKey) || null;
}

// Get OpenAI API key from storage
async function getOpenAIApiKey() {
  try {
    // First try to get from Chrome storage
    const result = await new Promise((resolve) => {
      chrome.storage.sync.get(['openaiApiKey'], resolve);
    });
    
    if (result.openaiApiKey) {
      return result.openaiApiKey;
    }
    
    // Fallback: check if there's a global variable or config
    if (typeof window.OPENAI_API_KEY !== 'undefined') {
      return window.OPENAI_API_KEY;
    }
    
    console.log('No OpenAI API key configured');
    return null;
  } catch (error) {
    console.error('Failed to retrieve OpenAI API key:', error);
    return null;
  }
}

// Fallback to Web Speech API (enhanced version)
async function playWithWebSpeechAPI(card) {
  if (!('speechSynthesis' in window)) {
    throw new Error('Web Speech API not supported');
  }

  // Cancel any ongoing speech
  speechSynthesis.cancel();
  
  const utterance = new SpeechSynthesisUtterance(card.front);
  
  // Enhanced language mapping
  const langMap = {
    'english': 'en-US',
    'japanese': 'ja-JP', 
    'korean': 'ko-KR',
    'dutch': 'nl-NL',
    'chinese': 'zh-CN'
  };
  
  utterance.lang = langMap[card.language] || 'en-US';
  utterance.rate = 0.75;
  utterance.pitch = 1.0;
  utterance.volume = 1.0;
  
  // Select best voice
  const voices = speechSynthesis.getVoices();
  const preferredVoice = selectBestVoice(voices, utterance.lang, card.language);
  if (preferredVoice) {
    utterance.voice = preferredVoice;
    console.log('Using voice:', preferredVoice.name);
  }
  
  return new Promise((resolve, reject) => {
    utterance.onstart = () => {
      console.log('🔊 Playing Web Speech API audio');
      const playBtn = document.getElementById('studyModePlayBtn');
      if (playBtn) {
        playBtn.textContent = '播放中...';
        playBtn.disabled = true;
      }
    };
    
    utterance.onend = () => {
      console.log('✅ Web Speech API finished');
      const playBtn = document.getElementById('studyModePlayBtn');
      if (playBtn) {
        playBtn.textContent = '播放發音';
        playBtn.disabled = false;
      }
      resolve();
    };
    
    utterance.onerror = (event) => {
      console.error('Web Speech API error:', event.error);
      reject(new Error('Web Speech API error: ' + event.error));
    };
    
    speechSynthesis.speak(utterance);
  });
}

// Select the best available voice for the language
function selectBestVoice(voices, langCode, cardLanguage) {
  if (!voices || voices.length === 0) return null;
  
  // Filter voices by language
  const matchingVoices = voices.filter(voice => voice.lang.startsWith(langCode.split('-')[0]));
  
  if (matchingVoices.length === 0) return null;
  
  // Language-specific voice preferences (more natural sounding voices)
  const voicePreferences = {
    'english': ['Microsoft Zira', 'Google US English', 'Alex', 'Daniel', 'Karen', 'Moira', 'Samantha'],
    'japanese': ['Microsoft Haruka', 'Google 日本語', 'Kyoko', 'Otoya', 'O-ren'],
    'korean': ['Microsoft Heami', 'Google 한국의', 'Yuna'],
    'dutch': ['Microsoft Frank', 'Google Nederlands', 'Ellen', 'Xander'],
    'chinese': ['Microsoft Huihui', 'Google 中文', 'Ting-Ting', 'Sin-ji']
  };
  
  const preferences = voicePreferences[cardLanguage] || [];
  
  // Try to find a preferred voice
  for (const prefName of preferences) {
    const voice = matchingVoices.find(v => v.name.includes(prefName));
    if (voice) return voice;
  }
  
  // Prefer local voices over remote ones
  const localVoices = matchingVoices.filter(v => v.localService);
  if (localVoices.length > 0) {
    return localVoices[0];
  }
  
  // Return first matching voice
  return matchingVoices[0];
}

// Show message (utility function)
function showMessage(message, type = 'info') {
  // Create a simple toast notification
  const toast = document.createElement('div');
  toast.className = `toast toast-${type}`;
  toast.textContent = message;
  toast.style.cssText = `
    position: fixed;
    top: 20px;
    right: 20px;
    padding: 12px 20px;
    border-radius: 6px;
    color: white;
    font-size: 14px;
    font-weight: 500;
    z-index: 10000;
    max-width: 300px;
    opacity: 0;
    transform: translateX(100%);
    transition: all 0.3s ease;
  `;

  // Set background color based on type
  const colors = {
    'info': '#2196f3',
    'success': '#4caf50',
    'warning': '#ff9800',
    'error': '#f44336'
  };
  toast.style.backgroundColor = colors[type] || colors.info;

  document.body.appendChild(toast);

  // Animate in
  setTimeout(() => {
    toast.style.opacity = '1';
    toast.style.transform = 'translateX(0)';
  }, 100);

  // Remove after 3 seconds
  setTimeout(() => {
    toast.style.opacity = '0';
    toast.style.transform = 'translateX(100%)';
    setTimeout(() => {
      if (toast.parentNode) {
        toast.parentNode.removeChild(toast);
      }
    }, 300);
  }, 3000);
}

// FIXED: Add missing function to prevent browser freeze
function initializeVideoLearningControls() {
  console.log('🎬 Video learning controls initialized (sidepanel context)');
  
  const videoView = document.getElementById('videoView');
  if (videoView) {
    videoView.innerHTML = `
      <div style="padding: 20px;">
        <h3 style="text-align: center; margin-bottom: 20px;">📖 YouTube AI Learning</h3>
        
        <!-- Current Analysis Section -->
        <div id="currentAnalysisSection" style="display: none;">
          <div style="background: linear-gradient(135deg, #667eea 0%, #764ba2 100%); color: white; padding: 15px; border-radius: 12px; margin-bottom: 20px;">
            <div style="font-weight: bold; margin-bottom: 8px;">📝 Analyzing:</div>
            <div id="currentAnalysisText" style="font-size: 16px; word-wrap: break-word;"></div>
            <div id="analysisStatus" style="font-size: 12px; margin-top: 8px; opacity: 0.9;">🔄 Preparing AI analysis...</div>
          </div>
          
          <!-- AI Analysis Results -->
          <div id="aiAnalysisResults" style="margin-bottom: 20px;"></div>
          
          <!-- Settings and Options -->
          <div style="background: #f8f9fa; padding: 12px; border-radius: 8px; margin-bottom: 15px;">
            <div style="display: flex; align-items: center; justify-content: space-between; margin-bottom: 8px;">
              <label style="font-size: 13px; font-weight: bold; color: #333;">🤖 Auto AI Analysis:</label>
              <label class="toggle-switch" style="position: relative; display: inline-block; width: 50px; height: 24px;">
                <input type="checkbox" id="autoAnalysisToggle" style="opacity: 0; width: 0; height: 0;" checked>
                <span style="position: absolute; cursor: pointer; top: 0; left: 0; right: 0; bottom: 0; background-color: #ccc; transition: .4s; border-radius: 24px; background-color: #2196F3;"></span>
                <span style="position: absolute; content: ''; height: 18px; width: 18px; left: 3px; bottom: 3px; background-color: white; transition: .4s; border-radius: 50%; transform: translateX(26px);"></span>
              </label>
            </div>
            <div style="font-size: 11px; color: #666;">Enable to automatically analyze text with AI when sent from YouTube</div>
          </div>
          
          <!-- Quick Actions -->
          <div style="display: flex; gap: 8px; flex-wrap: wrap; margin-bottom: 20px;">
            <button id="speakCurrentText" style="padding: 8px 12px; background: #4285f4; color: white; border: none; border-radius: 6px; cursor: pointer; font-size: 12px;">🔊 Speak</button>
            <button id="saveCurrentText" style="padding: 8px 12px; background: #34a853; color: white; border: none; border-radius: 6px; cursor: pointer; font-size: 12px;">💾 Save</button>
            <button id="analyzeAgain" style="padding: 8px 12px; background: #ea4335; color: white; border: none; border-radius: 6px; cursor: pointer; font-size: 12px;">🔄 Re-analyze</button>
          </div>
        </div>
        
        <!-- Waiting State -->
        <div id="waitingForText" style="text-align: center;">
          <div style="background: #f5f5f5; padding: 20px; border-radius: 12px; margin-bottom: 20px;">
            <h4 style="color: #666; margin-bottom: 15px;">🎯 Ready for Learning!</h4>
            <p style="color: #888; margin-bottom: 15px;">Select text from YouTube to get AI-powered analysis here.</p>
          </div>
          
          <div style="background: #e8f4fd; padding: 15px; border-radius: 8px; text-align: left; margin: 15px 0;">
            <strong>📋 How to use:</strong><br>
            1. ✅ Go to any YouTube video<br>
            2. ✅ Click the red "📚 LEARN" button (top-right)<br>
            3. ✅ Turn on YouTube subtitles (CC button)<br>
            4. ✅ Click "📚 LEARN" to turn it green "✅ ON"<br>
            5. ✅ Hover and click subtitles, or select any text<br>
            6. ✅ Analysis appears here automatically! 🎉
          </div>
          
          <div style="background: #fff3cd; padding: 12px; border-radius: 6px; font-size: 13px; margin: 10px 0;">
            <strong>💡 Pro Tip:</strong> Works with subtitles, descriptions, comments, and any YouTube text!
          </div>
        </div>
      </div>
    `;
    
    // Add event handlers for the action buttons
    setupVideoLearningHandlers();
    const statusDiv = document.getElementById('learnerStatus');
    
    enableButton.onclick = async () => {
      console.log('🚀 Enabling Simple Learner from sidepanel...');
      
      try {
        // Update UI to show loading
        enableButton.textContent = '⏳ Enabling...';
        enableButton.disabled = true;
        statusText.textContent = 'Enabling Simple Learner...';
        
        // Get current active tab
        const [tab] = await chrome.tabs.query({ active: true, currentWindow: true });
        
        if (!tab || !tab.url.includes('youtube.com')) {
          throw new Error('Please navigate to a YouTube video page first');
        }
        
        // Send message to content script to enable Simple Learner
        const response = await chrome.tabs.sendMessage(tab.id, {
          action: 'enableSimpleLearner'
        });
        
        if (response && response.success) {
          // Success
          enableButton.textContent = '✅ Enabled!';
          statusText.textContent = 'Simple Learner is active! Look for the 📖 button on YouTube.';
          statusDiv.style.background = '#d4edda';
          statusDiv.style.borderColor = '#c3e6cb';
          
          setTimeout(() => {
            enableButton.textContent = '🚀 Enable on YouTube';
            enableButton.disabled = false;
          }, 3000);
          
        } else {
          throw new Error(response?.error || 'Failed to enable Simple Learner');
        }
        
      } catch (error) {
        console.error('❌ Failed to enable Simple Learner:', error);
        
        // Show error
        enableButton.textContent = '❌ Failed';
        statusText.textContent = error.message || 'Failed to enable. Try refreshing the YouTube page.';
        statusDiv.style.background = '#f8d7da';
        statusDiv.style.borderColor = '#f5c6cb';
        
        setTimeout(() => {
          enableButton.textContent = '🚀 Enable on YouTube';
          enableButton.disabled = false;
        }, 3000);
      }
    };
  }
}

<<<<<<< HEAD
=======
// 載入發音網站選項 - Video tab functionality  
function loadPronunciationSites(queryData) {
  console.log('🎯 loadPronunciationSites called with:', queryData);
  const pronunciationOptions = document.getElementById('pronunciationOptions');
  const siteDescriptions = document.getElementById('siteDescriptions');
  
  console.log('🎯 Elements found:', {
    pronunciationOptions: !!pronunciationOptions,
    siteDescriptions: !!siteDescriptions
  });
  
  // Clear existing content safely
  if (pronunciationOptions) {
    while (pronunciationOptions.firstChild) {
      pronunciationOptions.removeChild(pronunciationOptions.firstChild);
    }
  }
  if (siteDescriptions) {
    while (siteDescriptions.firstChild) {
      siteDescriptions.removeChild(siteDescriptions.firstChild);
    }
  }
  
  // Get site configurations based on language
  const siteConfigs = getSiteConfigs(queryData.language);
  console.log('🎯 Site configs loaded:', siteConfigs);
  
  // Group sites by category
  const categories = {
    'pronunciation': { name: '🎯 發音學習', sites: [] },
    'dictionary': { name: '📚 字典查詢', sites: [] },
    'context': { name: '💭 語境例句', sites: [] },
    'slang': { name: '🏙️ 俚語俗語', sites: [] },
    'academic': { name: '🎓 學術寫作', sites: [] },
    'examples': { name: '📝 例句資料庫', sites: [] },
    'translation': { name: '🌐 翻譯服務', sites: [] },
    'search': { name: '🔍 搜尋引擎', sites: [] }
  };
  
  // Categorize sites
  siteConfigs.forEach((config, index) => {
    const category = config.category || 'pronunciation';
    const url = queryData.allUrls && queryData.allUrls[config.name] ? 
                queryData.allUrls[config.name] : 
                generateUrlForSite(config.name, queryData.text, queryData.language);
    
    categories[category].sites.push({
      ...config,
      url: url,
      index: index
    });
  });
  
  // Generate category sections
  console.log('🎯 Categories after processing:', categories);
  Object.entries(categories).forEach(([categoryKey, category]) => {
    console.log(`🎯 Processing category ${categoryKey}:`, category);
    if (category.sites.length === 0) return;
    
    // Create category header
    const categoryHeader = document.createElement('div');
    categoryHeader.className = 'category-header';
    categoryHeader.innerHTML = `<h5>${category.name}</h5>`;
    categoryHeader.style.cssText = `
      margin: 16px 0 8px 0;
      padding-bottom: 4px;
      border-bottom: 1px solid #e0e0e0;
      color: #1a73e8;
      font-size: 13px;
    `;
    
    if (pronunciationOptions) pronunciationOptions.appendChild(categoryHeader);
    
    // Create site options for this category
    category.sites.forEach(site => {
      const option = document.createElement('div');
      option.className = 'pronunciation-option';
      option.innerHTML = `
        <div class="site-icon">${site.icon}</div>
        <div class="site-info">
          <div class="site-name">${site.displayName}</div>
          <div class="site-description">${site.description}</div>
        </div>
      `;
      
      option.style.cssText = `
        display: flex;
        align-items: center;
        padding: 12px;
        margin: 4px 0;
        border: 1px solid #e0e0e0;
        border-radius: 6px;
        cursor: pointer;
        transition: all 0.2s;
        background: white;
      `;
      
      option.addEventListener('mouseenter', () => {
        option.style.borderColor = '#1a73e8';
        option.style.backgroundColor = '#f8f9ff';
      });
      
      option.addEventListener('mouseleave', () => {
        option.style.borderColor = '#e0e0e0';
        option.style.backgroundColor = 'white';
      });
      
      option.addEventListener('click', () => {
        loadSiteInFrame(site.url, site.displayName);
        option.style.backgroundColor = '#e3f2fd';
      });
      
      if (pronunciationOptions) {
        pronunciationOptions.appendChild(option);
      }
      
      // Add to descriptions
      if (siteDescriptions) {
        const descItem = document.createElement('li');
        descItem.innerHTML = `<strong>${site.displayName}:</strong> ${site.longDescription || site.description}`;
        siteDescriptions.appendChild(descItem);
      }
    });
  });
}

// Generate URL for specific site (from main version)
function generateUrlForSite(siteName, text, language) {
  const encodedText = encodeURIComponent(text);
  
  // Handle language-specific URLs
  if (siteName === 'PlayPhrase.me') {
    // Language-specific PlayPhrase.me URLs
    const languageMap = {
      'japanese': 'ja',
      'korean': 'ko',
      'dutch': 'nl',
      'english': 'en'
    };
    
    const langCode = languageMap[language];
    if (langCode && langCode !== 'en') {
      return `https://www.playphrase.me/#/search?q=${encodedText}&language=${langCode}`;
    }
    
    // Default English PlayPhrase.me (no language parameter needed)
    return `https://www.playphrase.me/#/search?q=${encodedText}`;
  }
  
  if (siteName === 'Immersion Kit') {
    // Japanese sentence examples from anime/movies
    return `https://www.immersionkit.com/dictionary?keyword=${encodedText}`;
  }
  
  if (siteName === 'Reverso Context') {
    // Language-specific Reverso Context
    const reverseLangMap = {
      'english': 'english-chinese',
      'japanese': 'japanese-chinese', 
      'korean': 'korean-chinese',
      'dutch': 'dutch-chinese'
    };
    const reverseLang = reverseLangMap[language] || 'english-chinese';
    return `https://context.reverso.net/translation/${reverseLang}/${encodedText}`;
  }
  
  if (siteName === 'Google 搜尋') {
    // Language-specific Google search
    const searchTerms = {
      'english': `${encodedText}+pronunciation`,
      'japanese': `${encodedText}+発音+読み方`,
      'korean': `${encodedText}+발음`,
      'dutch': `${encodedText}+uitspraak`
    };
    const searchTerm = searchTerms[language] || `${encodedText}+pronunciation`;
    return `https://www.google.com/search?q=${searchTerm}`;
  }
  
  // Default URL mapping
  const urlMaps = {
    'YouGlish': `https://youglish.com/pronounce/${encodedText}/${language}`,
    'Forvo': `https://forvo.com/word/${encodedText}/`,
    'Cambridge Dictionary': `https://dictionary.cambridge.org/dictionary/english/${encodedText}`,
    'Thesaurus.com': `https://www.thesaurus.com/browse/${encodedText}`,
    'Urban Dictionary': `https://www.urbandictionary.com/define.php?term=${encodedText}`,
    'Ludwig': `https://ludwig.guru/s/${encodedText}`,
    'Jisho.org': `https://jisho.org/search/${encodedText}`,
    'Tatoeba': `https://tatoeba.org/en/sentences/search?query=${encodedText}`,
    'HiNative': `https://hinative.com/questions?search=${encodedText}`,
    'Van Dale': `https://www.vandale.nl/gratis-woordenboek/nederlands/betekenis/${encodedText}`,
    'Linguee': `https://www.linguee.com/english-dutch/search?source=dutch&query=${encodedText}`,
    'Naver Dictionary': `https://en.dict.naver.com/#/search?query=${encodedText}`
  };
  
  return urlMaps[siteName] || `https://youglish.com/pronounce/${encodedText}/${language}`;
}

// Get site configurations based on language (from main version)
function getSiteConfigs(language) {
  const configs = {
    english: [
      {
        name: 'YouGlish',
        displayName: 'YouGlish',
        icon: '📺',
        description: 'YouTube 影片發音範例',
        longDescription: '基於 YouTube 影片的發音範例，涵蓋各種口音和情境',
        category: 'pronunciation'
      },
      {
        name: 'PlayPhrase.me',
        displayName: 'PlayPhrase.me',
        icon: '🎬',
        description: '電影片段中的真實發音',
        longDescription: '從電影和電視劇中提取真實的發音片段，適合學習自然語調',
        category: 'pronunciation'
      },
      {
        name: 'Forvo',
        displayName: 'Forvo',
        icon: '🔊',
        description: '多國母語者發音字典',
        longDescription: '由母語者錄製的標準發音，支援多種口音和方言',
        category: 'pronunciation'
      },
      {
        name: 'Cambridge Dictionary',
        displayName: 'Cambridge Dictionary',
        icon: '📖',
        description: '權威英語字典',
        longDescription: '劍橋大學出版的權威英語字典，包含詳細定義、例句和語法',
        category: 'dictionary'
      },
      {
        name: 'Thesaurus.com',
        displayName: 'Thesaurus.com',
        icon: '🔤',
        description: '英語同義詞字典',
        longDescription: '豐富的同義詞、反義詞和相關詞彙，幫助擴展詞彙量',
        category: 'dictionary'
      },
      {
        name: 'Reverso Context',
        displayName: 'Reverso Context',
        icon: '🌐',
        description: '真實語境例句',
        longDescription: '來自網絡和文檔的真實使用例句，了解詞彙的實際用法',
        category: 'context'
      },
      {
        name: 'Urban Dictionary',
        displayName: 'Urban Dictionary',
        icon: '🏙️',
        description: '英語俚語字典',
        longDescription: '現代英語俚語、網絡用語和非正式表達的字典',
        category: 'slang'
      },
      {
        name: 'Ludwig',
        displayName: 'Ludwig',
        icon: '🎓',
        description: '學術寫作範例',
        longDescription: '學術和專業寫作的範例，適合提高正式英語寫作水平',
        category: 'academic'
      }
    ],
    japanese: [
      {
        name: 'YouGlish',
        displayName: 'YouGlish',
        icon: '📺',
        description: 'YouTube 日語發音範例',
        longDescription: '基於 YouTube 影片的日語發音範例',
        category: 'pronunciation'
      },
      {
        name: 'PlayPhrase.me',
        displayName: 'PlayPhrase.me',
        icon: '🎬',
        description: '影視劇日語發音',
        longDescription: '從電影和電視劇中查找日語詞彙的真實發音和使用情境',
        category: 'pronunciation'
      },
      {
        name: 'Immersion Kit',
        displayName: 'Immersion Kit',
        icon: '🎌',
        description: '日語動漫例句',
        longDescription: '從日語動漫、電影中提取真實的日語例句和發音',
        category: 'pronunciation'
      },
      {
        name: 'Forvo',
        displayName: 'Forvo',
        icon: '🔊',
        description: '日語母語者發音',
        longDescription: '由日語母語者錄製的標準發音',
        category: 'pronunciation'
      },
      {
        name: 'Jisho.org',
        displayName: 'Jisho.org',
        icon: '📚',
        description: '最佳日語字典',
        longDescription: '最全面的線上日語字典，包含漢字、讀音、例句和語法',
        category: 'dictionary'
      }
    ],
    dutch: [
      {
        name: 'YouGlish',
        displayName: 'YouGlish',
        icon: '📺',
        description: 'YouTube 荷蘭語範例',
        longDescription: '基於 YouTube 影片的荷蘭語發音範例',
        category: 'pronunciation'
      },
      {
        name: 'Forvo',
        displayName: 'Forvo',
        icon: '🔊',
        description: '荷蘭語母語者發音',
        longDescription: '由荷蘭語母語者錄製的標準發音，最適合荷蘭語學習',
        category: 'pronunciation'
      },
      {
        name: 'Van Dale',
        displayName: 'Van Dale',
        icon: '📖',
        description: '權威荷蘭語字典',
        longDescription: '荷蘭最權威的字典，包含詳細定義、語法和用法',
        category: 'dictionary'
      }
    ]
  };
  
  // Return sites for the specified language, fallback to english
  return configs[language] || configs.english || [];
}

// Load site in iframe
function loadSiteInFrame(url, siteName) {
  const frame = document.getElementById('youglishFrame');
  const loading = document.getElementById('loading');
  
  if (loading) loading.style.display = 'block';
  
  if (frame) {
    frame.src = url;
    frame.onload = () => {
      if (loading) loading.style.display = 'none';
      console.log(`Loaded ${siteName}: ${url}`);
    };
    frame.onerror = () => {
      if (loading) loading.style.display = 'none';
      console.error(`Failed to load ${siteName}`);
    };
  }
}

>>>>>>> cb89f04b
// Setup handlers for video learning functionality
function setupVideoLearningHandlers() {
  console.log('🎬 Setting up video learning handlers');
  
  // Current text being analyzed
  let currentText = '';
  
  // Speak current text
  const speakBtn = document.getElementById('speakCurrentText');
  if (speakBtn) {
    speakBtn.onclick = () => {
      if (currentText) {
        try {
          speechSynthesis.cancel();
          const utterance = new SpeechSynthesisUtterance(currentText);
          utterance.lang = 'en-US';
          utterance.rate = 0.8;
          speechSynthesis.speak(utterance);
          console.log('🔊 Speaking:', currentText);
        } catch (error) {
          console.error('❌ Speech error:', error);
        }
      }
    };
  }
  
  // Save current text
  const saveBtn = document.getElementById('saveCurrentText');
  if (saveBtn) {
    saveBtn.onclick = async () => {
      if (currentText) {
        try {
          const saved = JSON.parse(localStorage.getItem('ytLearningVocab') || '[]');
          const newEntry = {
            text: currentText,
            date: new Date().toISOString(),
            url: window.location.href,
            source: 'youtube-learning'
          };
          
          const exists = saved.some(item => item.text.toLowerCase() === currentText.toLowerCase());
          if (!exists) {
            saved.push(newEntry);
            localStorage.setItem('ytLearningVocab', JSON.stringify(saved));
            saveBtn.textContent = '✅ Saved!';
            setTimeout(() => {
              saveBtn.textContent = '💾 Save';
            }, 2000);
          } else {
            saveBtn.textContent = '📝 Already saved';
            setTimeout(() => {
              saveBtn.textContent = '💾 Save';
            }, 2000);
          }
        } catch (error) {
          console.error('❌ Save error:', error);
        }
      }
    };
  }
  
  // Re-analyze current text
  const analyzeBtn = document.getElementById('analyzeAgain');
  if (analyzeBtn) {
    analyzeBtn.onclick = () => {
      if (currentText) {
        console.log('🔄 Re-analyzing:', currentText);
        handleYouTubeTextAnalysis(currentText, window.location.href, document.title, true);
      }
    };
  }
  
  // Auto-analysis toggle handler
  const autoToggle = document.getElementById('autoAnalysisToggle');
  if (autoToggle) {
    // Load saved setting
    const savedSetting = localStorage.getItem('youglish-auto-analysis');
    autoToggle.checked = savedSetting !== 'false'; // Default to true
    
    // Update visual state
    updateToggleVisual(autoToggle);
    
    autoToggle.addEventListener('change', function() {
      const enabled = this.checked;
      localStorage.setItem('youglish-auto-analysis', enabled.toString());
      updateToggleVisual(this);
      
      console.log('🤖 Auto AI Analysis:', enabled ? 'ENABLED' : 'DISABLED');
      
      // Show feedback
      const feedback = enabled ? '✅ Auto AI Analysis enabled' : '⏸️ Auto AI Analysis disabled';
      if (currentText && window.setCurrentAnalysisText) {
        // Show brief status update
        const analysisStatus = document.getElementById('analysisStatus');
        if (analysisStatus) {
          const originalText = analysisStatus.textContent;
          analysisStatus.textContent = feedback;
          setTimeout(() => {
            analysisStatus.textContent = originalText;
          }, 2000);
        }
      }
    });
  }
  
  // Update toggle visual appearance
  function updateToggleVisual(toggle) {
    const slider = toggle.nextElementSibling;
    const knob = slider?.nextElementSibling;
    
    if (toggle.checked) {
      if (slider) slider.style.backgroundColor = '#2196F3';
      if (knob) knob.style.transform = 'translateX(26px)';
    } else {
      if (slider) slider.style.backgroundColor = '#ccc';
      if (knob) knob.style.transform = 'translateX(0px)';
    }
  }
  
  // Store reference to current text for the handlers
  window.setCurrentAnalysisText = (text) => {
    currentText = text;
  };
}

// Handle YouTube text analysis in sidepanel
function handleYouTubeTextAnalysis(text, url, title, forceReAnalysis = false) {
  console.log('📖 Handling YouTube text analysis:', text);
  
  const currentAnalysisSection = document.getElementById('currentAnalysisSection');
  const waitingSection = document.getElementById('waitingForText');
  const analysisTextDiv = document.getElementById('currentAnalysisText');
  const analysisStatus = document.getElementById('analysisStatus');
  const aiResultsDiv = document.getElementById('aiAnalysisResults');
  
  if (!currentAnalysisSection || !waitingSection) {
    console.log('❌ Video learning UI not initialized');
    return;
  }
  
  // Show analysis section, hide waiting section
  currentAnalysisSection.style.display = 'block';
  waitingSection.style.display = 'none';
  
  // Update text and status
  if (analysisTextDiv) {
    analysisTextDiv.textContent = text;
  }
  
  if (analysisStatus) {
    analysisStatus.textContent = '🔄 Analyzing with AI...';
  }
  
  // Store current text for handlers
  if (window.setCurrentAnalysisText) {
    window.setCurrentAnalysisText(text);
  }
  
  // Trigger existing analysis system
  const queryData = {
    text: text,
    url: url || '',
    title: title || '',
    language: 'english',
    source: 'youtube-learning',
    autoAnalysis: true,
    timestamp: new Date().toISOString()
  };
  
  // Trigger comprehensive AI analysis with proper setup
  setTimeout(async () => {
    try {
      console.log('🤖 Starting analysis for:', text);
      
      // Always load the basic YouGlish data first
      loadYouGlish(url, text, 'english');
      
      // Set up query data
      currentQueryData = {
        text: text,
        url: url || '',
        title: title || '',
        language: 'english',
        source: 'youtube-learning',
        autoAnalysis: true,
        timestamp: new Date().toISOString()
      };
      
      // Check if auto-analysis is enabled (unless forced)
      const autoAnalysisEnabled = forceReAnalysis || localStorage.getItem('youglish-auto-analysis') !== 'false';
      
      if (!autoAnalysisEnabled) {
        console.log('⏸️ Auto AI Analysis is disabled, showing manual trigger option');
        
        if (analysisStatus) {
          analysisStatus.innerHTML = `
            🤖 AI Analysis available 
<<<<<<< HEAD
            <button onclick="triggerManualAnalysis('${text.replace(/'/g, "\\\\")}', '${url}', '${title}')" 
=======
            <button class="manual-analysis-btn" data-text="${text.replace(/'/g, "\\\\")}'" data-url="${url}" data-title="${title}"
>>>>>>> cb89f04b
                    style="margin-left: 8px; padding: 4px 8px; background: #28a745; color: white; border: none; border-radius: 4px; cursor: pointer; font-size: 11px;">
              ▶️ Analyze Now
            </button>
          `;
        }
        
        if (aiResultsDiv) {
          showManualAnalysisPrompt(text);
        }
        
        return; // Skip automatic AI analysis
      }
      
      // Update status to show AI processing
      if (analysisStatus) {
        analysisStatus.textContent = '🤖 AI is analyzing... Please wait...';
      }
      
      // Check multiple ways to access AI service and trigger analysis
      let aiAnalysisCompleted = false;
      
      // Method 1: Direct AI service access
      if (typeof window.aiService !== 'undefined' && window.aiService) {
        console.log('🤖 Direct AI Service found, starting analysis...');
        
        try {
          const analysis = await window.aiService.analyzeText(text, {
            language: 'english',
            includeDefinitions: true,
            includeExamples: true,
            includeGrammar: true,
            includePronunciation: true
          });
          
          if (analysis && analysis.success) {
            console.log('✅ Direct AI Analysis completed:', analysis);
            aiAnalysisCompleted = true;
            
            // Update status
            if (analysisStatus) {
              analysisStatus.textContent = '✅ AI Analysis complete! 🎉';
            }
            
            // Display AI results in the video tab
            if (aiResultsDiv) {
              displayAIAnalysisResults(analysis, text);
            }
            
            // Also trigger automatic audio if available
            if (analysis.pronunciation && window.speechSynthesis) {
              setTimeout(() => {
                speakTextWithAI(text, analysis.pronunciation);
              }, 1000);
            }
          }
          
        } catch (aiError) {
          console.log('⚠️ Direct AI Service error:', aiError);
        }
      }
      
      // Method 2: Try existing AI analysis trigger mechanisms
      if (!aiAnalysisCompleted) {
        console.log('🔄 Trying existing AI analysis triggers...');
        
        // Try to trigger existing AI analysis via the existing mechanisms
        try {
          // Set auto-analysis flag and simulate existing flow
          const autoAnalysisEnabled = localStorage.getItem('youglish-auto-analysis') !== 'false';
          
          if (autoAnalysisEnabled && typeof window.performAnalysis === 'function') {
            console.log('🎯 Using existing performAnalysis function');
            await window.performAnalysis(text, 'english');
            aiAnalysisCompleted = true;
            
            if (analysisStatus) {
              analysisStatus.textContent = '✅ Analysis complete via existing system!';
            }
          }
          
          // Try alternative AI service paths
          if (!aiAnalysisCompleted && typeof window.aiGenerateGrammarAnalysis === 'function') {
            console.log('🎯 Using grammar analysis function');
            await window.aiGenerateGrammarAnalysis(text);
            aiAnalysisCompleted = true;
            
            if (analysisStatus) {
              analysisStatus.textContent = '✅ Grammar analysis complete!';
            }
          }
          
        } catch (existingError) {
          console.log('⚠️ Existing AI triggers failed:', existingError);
        }
      }
      
      // Method 3: Force trigger by mimicking user interaction
      if (!aiAnalysisCompleted) {
        console.log('🔄 Force triggering AI analysis...');
        
        setTimeout(async () => {
          try {
            // Find and click the AI analysis button if it exists
            const aiButton = document.querySelector('#aiAnalysisBtn, .ai-analysis-btn, [data-action="ai-analysis"]');
            if (aiButton && !aiButton.disabled) {
              console.log('🎯 Clicking AI analysis button');
              aiButton.click();
              aiAnalysisCompleted = true;
              
              if (analysisStatus) {
                analysisStatus.textContent = '✅ AI analysis triggered via button click!';
              }
            }
            
            // Alternative: Try to trigger via existing event system
            if (!aiAnalysisCompleted) {
              console.log('🔄 Triggering via event system...');
              
              // Create and dispatch a custom event to trigger AI analysis
              const aiEvent = new CustomEvent('triggerAIAnalysis', {
                detail: { text: text, language: 'english', autoTrigger: true }
              });
              
              document.dispatchEvent(aiEvent);
              window.dispatchEvent(aiEvent);
              
              if (analysisStatus) {
                analysisStatus.textContent = '✅ AI analysis requested via events!';
              }
            }
            
          } catch (forceError) {
            console.log('⚠️ Force trigger failed:', forceError);
          }
        }, 500);
      }
      
      // Fallback if nothing worked
      if (!aiAnalysisCompleted) {
        setTimeout(() => {
          if (analysisStatus && analysisStatus.textContent.includes('analyzing')) {
            console.log('⚠️ No AI analysis triggered, showing fallback');
            showFallbackAnalysis(text);
          }
        }, 2000);
      }
      
    } catch (error) {
      console.error('❌ Analysis error:', error);
      if (analysisStatus) {
        analysisStatus.textContent = '❌ Analysis failed. Please try again.';
      }
    }
  }, 300);
}

// Display comprehensive AI analysis results in video tab
function displayAIAnalysisResults(analysis, text) {
  const aiResultsDiv = document.getElementById('aiAnalysisResults');
  if (!aiResultsDiv) return;
  
  const isWord = text.split(' ').length === 1;
  
  let resultHTML = `
    <div style="background: linear-gradient(135deg, #f8f9fa 0%, #e9ecef 100%); padding: 20px; border-radius: 12px; border-left: 4px solid #28a745;">
      <div style="font-weight: bold; margin-bottom: 12px; color: #28a745; font-size: 16px;">
        🤖 ${isWord ? 'AI Word Analysis' : 'AI Text Analysis'}
      </div>
      <div style="background: white; padding: 15px; border-radius: 8px; margin-bottom: 15px;">
        <div style="font-weight: bold; color: #333; margin-bottom: 8px;">"${text}"</div>
  `;
  
  // Add definitions if available
  if (analysis.definitions && analysis.definitions.length > 0) {
    resultHTML += `
      <div style="margin-bottom: 12px;">
        <strong>📚 Definition:</strong>
        <div style="color: #666; margin-top: 4px;">${analysis.definitions[0]}</div>
      </div>
    `;
  }
  
  // Add pronunciation if available
  if (analysis.pronunciation) {
    resultHTML += `
      <div style="margin-bottom: 12px;">
        <strong>🔊 Pronunciation:</strong>
        <span style="color: #666; margin-left: 8px;">${analysis.pronunciation}</span>
        <button onclick="speakTextWithAI('${text}', '${analysis.pronunciation}')" style="margin-left: 10px; padding: 4px 8px; background: #007bff; color: white; border: none; border-radius: 4px; cursor: pointer; font-size: 12px;">🔊 Play</button>
      </div>
    `;
  }
  
  // Add examples if available
  if (analysis.examples && analysis.examples.length > 0) {
    resultHTML += `
      <div style="margin-bottom: 12px;">
        <strong>💡 Example:</strong>
        <div style="color: #666; font-style: italic; margin-top: 4px;">"${analysis.examples[0]}"</div>
      </div>
    `;
  }
  
  resultHTML += `
      </div>
      <div style="font-size: 14px; color: #888; text-align: center;">
        ✨ Switch to <strong>Analysis</strong> tab for complete AI insights with grammar, usage, and more examples!
      </div>
    </div>
  `;
  
  aiResultsDiv.innerHTML = resultHTML;
}

// Fallback analysis when AI is not available
function showFallbackAnalysis(text) {
  const aiResultsDiv = document.getElementById('aiAnalysisResults');
  const analysisStatus = document.getElementById('analysisStatus');
  
  if (analysisStatus) {
    analysisStatus.textContent = '✅ Basic analysis ready. Full AI analysis available in Analysis tab.';
  }
  
  if (aiResultsDiv) {
    const isWord = text.split(' ').length === 1;
    aiResultsDiv.innerHTML = `
      <div style="background: #f8f9fa; padding: 15px; border-radius: 8px; border-left: 4px solid #667eea;">
        <div style="font-weight: bold; margin-bottom: 8px;">
          ${isWord ? '📖 Basic Word Analysis' : '📝 Basic Text Analysis'}
        </div>
        <div style="margin-bottom: 10px; color: #666;">
          "${text}"
        </div>
        <div style="font-size: 14px; color: #888;">
          ✨ Full AI analysis with definitions, examples, and grammar is available in the <strong>Analysis</strong> tab above.
          <br>💡 The system will automatically trigger comprehensive AI analysis there!
        </div>
      </div>
    `;
  }
}

// Enhanced speech with AI pronunciation data
function speakTextWithAI(text, pronunciation = null) {
  console.log('🔊 Speaking with AI enhancement:', text, pronunciation);
  
  try {
    speechSynthesis.cancel();
    
    const utterance = new SpeechSynthesisUtterance(text);
    utterance.lang = 'en-US';
    utterance.rate = 0.7; // Slightly slower for learning
    utterance.pitch = 1.0;
    utterance.volume = 1.0;
    
    // Use AI pronunciation data if available
    if (pronunciation) {
      console.log('🎯 Using AI pronunciation guide:', pronunciation);
      // Note: Most browsers don't support IPA directly, but we log it for learning
    }
    
    utterance.onstart = () => {
      console.log('🔊 AI-enhanced speech started');
      const speakBtn = document.getElementById('speakCurrentText');
      if (speakBtn) {
        speakBtn.textContent = '🔊 Playing...';
        speakBtn.disabled = true;
      }
    };
    
    utterance.onend = () => {
      console.log('✅ AI-enhanced speech completed');
      const speakBtn = document.getElementById('speakCurrentText');
      if (speakBtn) {
        speakBtn.textContent = '🔊 Speak';
        speakBtn.disabled = false;
      }
    };
    
    utterance.onerror = (e) => {
      console.error('❌ Speech error:', e);
      const speakBtn = document.getElementById('speakCurrentText');
      if (speakBtn) {
        speakBtn.textContent = '🔊 Speak';
        speakBtn.disabled = false;
      }
    };
    
    speechSynthesis.speak(utterance);
    
  } catch (error) {
    console.error('❌ Speech synthesis error:', error);
  }
}

// Make speakTextWithAI globally available
window.speakTextWithAI = speakTextWithAI;

// Manual analysis trigger function
window.triggerManualAnalysis = function(text, url, title) {
  console.log('🎯 Manual AI analysis triggered for:', text);
  
  // Show loading state
  const analysisStatus = document.getElementById('analysisStatus');
  if (analysisStatus) {
    analysisStatus.textContent = '🤖 AI is analyzing... Please wait...';
  }
  
  // Trigger analysis with force flag
  handleYouTubeTextAnalysis(text, url, title, true);
};

// Show manual analysis prompt
function showManualAnalysisPrompt(text) {
  const aiResultsDiv = document.getElementById('aiAnalysisResults');
  if (!aiResultsDiv) return;
  
  const isWord = text.split(' ').length === 1;
  
  aiResultsDiv.innerHTML = `
    <div style="background: linear-gradient(135deg, #fff3cd 0%, #ffeaa7 100%); padding: 20px; border-radius: 12px; border-left: 4px solid #ff9800; text-align: center;">
      <div style="font-weight: bold; margin-bottom: 12px; color: #e65100; font-size: 16px;">
        🤖 ${isWord ? 'AI Word Analysis' : 'AI Text Analysis'} Available
      </div>
      <div style="background: white; padding: 15px; border-radius: 8px; margin-bottom: 15px;">
        <div style="font-weight: bold; color: #333; margin-bottom: 8px;">"${text}"</div>
        <div style="color: #666; font-size: 14px; margin-bottom: 12px;">
          AI analysis is available but auto-analysis is currently disabled.
        </div>
<<<<<<< HEAD
        <button onclick="triggerManualAnalysis('${text.replace(/'/g, "\\\\'")}', '${window.location.href}', '${document.title}')" 
=======
        <button class="manual-analysis-btn" data-text="${text.replace(/'/g, "\\\\'")}" data-url="${window.location.href}" data-title="${document.title}"
>>>>>>> cb89f04b
                style="padding: 10px 20px; background: #28a745; color: white; border: none; border-radius: 6px; cursor: pointer; font-size: 14px; margin: 5px;">
          🤖 Analyze with AI
        </button>
      </div>
      <div style="font-size: 12px; color: #666;">
        💡 Enable "Auto AI Analysis" above to automatically analyze all selected text
      </div>
    </div>
  `;
}<|MERGE_RESOLUTION|>--- conflicted
+++ resolved
@@ -42,11 +42,8 @@
       
       // Handle the analysis in the video tab
       setTimeout(() => {
-<<<<<<< HEAD
-=======
         recordLearningSearch(request.text, request.language, request.url, request.title);
         updateLearningDashboard();
->>>>>>> cb89f04b
         handleYouTubeTextAnalysis(request.text, request.url, request.title);
       }, 200);
       
@@ -888,34 +885,6 @@
       if (flashcardsView) flashcardsView.style.display = 'none';
       if (analyticsView) analyticsView.style.display = 'none';
       
-<<<<<<< HEAD
-      // Initialize video learning controls
-      // FIXED: Function was missing and causing browser freeze
-      try {
-        initializeVideoLearningControls();
-      } catch (error) {
-        console.log('Video learning controls not available in sidepanel context:', error);
-        // Show simple message instead
-        if (videoView) {
-          videoView.innerHTML = `
-            <div style="padding: 20px; text-align: center;">
-              <h3>🎬 Video Learning</h3>
-              <p>Video learning features are available when watching videos on YouTube.</p>
-              <p>Go to YouTube and look for the "🎬 Learn ON" button in the top-right corner.</p>
-              <br>
-              <div style="background: #f0f0f0; padding: 15px; border-radius: 8px; text-align: left;">
-                <strong>Quick Guide:</strong><br>
-                1. Visit youtube.com/watch?v=...<br>
-                2. Wait for the green "🎬 Learn ON" button to appear<br>
-                3. Turn on YouTube subtitles<br>
-                4. Click "🎬 Learn ON" to highlight words<br>
-                5. Click highlighted words for analysis
-              </div>
-            </div>
-          `;
-        }
-      }
-=======
       // Initialize learning dashboard for video tab
       console.log('📹 Video tab clicked - Initializing learning dashboard');
       
@@ -924,7 +893,6 @@
       
       // Don't initialize video learning controls as they override the HTML dashboard
       // The video tab should show the learning dashboard from HTML, not dynamic content
->>>>>>> cb89f04b
       
       log('Switched to video view');
     };
@@ -8905,8 +8873,6 @@
   }
 }
 
-<<<<<<< HEAD
-=======
 // 載入發音網站選項 - Video tab functionality  
 function loadPronunciationSites(queryData) {
   console.log('🎯 loadPronunciationSites called with:', queryData);
@@ -9267,7 +9233,6 @@
   }
 }
 
->>>>>>> cb89f04b
 // Setup handlers for video learning functionality
 function setupVideoLearningHandlers() {
   console.log('🎬 Setting up video learning handlers');
@@ -9465,11 +9430,7 @@
         if (analysisStatus) {
           analysisStatus.innerHTML = `
             🤖 AI Analysis available 
-<<<<<<< HEAD
-            <button onclick="triggerManualAnalysis('${text.replace(/'/g, "\\\\")}', '${url}', '${title}')" 
-=======
             <button class="manual-analysis-btn" data-text="${text.replace(/'/g, "\\\\")}'" data-url="${url}" data-title="${title}"
->>>>>>> cb89f04b
                     style="margin-left: 8px; padding: 4px 8px; background: #28a745; color: white; border: none; border-radius: 4px; cursor: pointer; font-size: 11px;">
               ▶️ Analyze Now
             </button>
@@ -9799,11 +9760,7 @@
         <div style="color: #666; font-size: 14px; margin-bottom: 12px;">
           AI analysis is available but auto-analysis is currently disabled.
         </div>
-<<<<<<< HEAD
-        <button onclick="triggerManualAnalysis('${text.replace(/'/g, "\\\\'")}', '${window.location.href}', '${document.title}')" 
-=======
         <button class="manual-analysis-btn" data-text="${text.replace(/'/g, "\\\\'")}" data-url="${window.location.href}" data-title="${document.title}"
->>>>>>> cb89f04b
                 style="padding: 10px 20px; background: #28a745; color: white; border: none; border-radius: 6px; cursor: pointer; font-size: 14px; margin: 5px;">
           🤖 Analyze with AI
         </button>
