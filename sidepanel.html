<!DOCTYPE html>
<html lang="zh-TW" data-i18n-title="extensionName">
<head>
    <meta charset="UTF-8">
    <meta name="viewport" content="width=device-width, initial-scale=1.0">
    <title data-i18n="extensionName">YouGlish Quick Search</title>
    <style>
        body {
            margin: 0;
            padding: 0;
            font-family: -apple-system, BlinkMacSystemFont, 'Segoe UI', Roboto, Arial, sans-serif;
            background-color: #f5f5f5;
            height: 100vh;
            display: flex;
            flex-direction: column;
            overflow: hidden;
        }
        
        /* Advanced Animations and Keyframes */
        @keyframes enhancedHover {
            0% { transform: translateY(0) scale(1); }
            50% { transform: translateY(-1px) scale(1.02); }
            100% { transform: translateY(-2px) scale(1.02); }
        }
        
        @keyframes smoothBounce {
            0%, 20%, 50%, 80%, 100% { transform: translateY(0); }
            40% { transform: translateY(-4px); }
            60% { transform: translateY(-2px); }
        }
        
        @keyframes pulse {
            0%, 100% { transform: scale(1); }
            50% { transform: scale(1.05); }
        }
        
        @keyframes shimmer {
            0% { background-position: -200px 0; }
            100% { background-position: 200px 0; }
        }
        
        @keyframes fadeInUp {
            from { 
                opacity: 0; 
                transform: translateY(20px); 
            }
            to { 
                opacity: 1; 
                transform: translateY(0); 
            }
        }
        
        @keyframes successPulse {
            0% { transform: scale(1); }
            50% { transform: scale(1.08); border-color: rgba(76, 175, 80, 1); }
            100% { transform: scale(1); }
        }
        
        /* Enhanced Learning Dashboard Hover Effects */
        .quick-stats-card:hover {
            transform: translateY(-4px) scale(1.02);
            box-shadow: 0 12px 28px rgba(102, 126, 234, 0.4);
            background: linear-gradient(135deg, #7b68ee 0%, #8a2be2 100%) !important;
        }
        
        .learning-section {
            transition: all 0.3s cubic-bezier(0.4, 0, 0.2, 1);
        }
        
        .learning-section:hover {
            transform: translateY(-2px);
            box-shadow: 0 6px 20px rgba(0, 0, 0, 0.15);
        }
        
        .quick-action-btn {
            transition: all 0.3s cubic-bezier(0.4, 0, 0.2, 1);
        }
        
        .quick-action-btn:hover {
            transform: translateY(-2px) scale(1.05);
            box-shadow: 0 4px 15px rgba(26, 115, 232, 0.3);
            background: linear-gradient(135deg, #1976d2 0%, #1565c0 100%) !important;
        }
        
        .insight-item {
            transition: all 0.3s cubic-bezier(0.4, 0, 0.2, 1);
        }
        
        .insight-item:hover {
            transform: translateX(4px) scale(1.01);
            box-shadow: 0 4px 12px rgba(0, 0, 0, 0.1);
        }
        
        .header {
            background: #1a73e8;
            color: white;
            padding: 16px;
            display: flex;
            align-items: center;
            justify-content: space-between;
            box-shadow: 0 2px 4px rgba(0,0,0,0.1);
        }
        
        .header h1 {
            margin: 0;
            font-size: 16px;
            font-weight: 500;
        }
        
        .search-info {
            background: white;
            padding: 16px;
            border-bottom: 1px solid #e0e0e0;
            font-size: 14px;
        }
        
        .search-term {
            font-weight: 600;
            color: #1a73e8;
            margin-bottom: 4px;
        }
        
        .search-language {
            color: #666;
            font-size: 12px;
        }
        
        .iframe-container {
            flex: 1;
            position: relative;
            overflow: hidden;
        }
        
        .iframe-container iframe {
            width: 100%;
            height: 100%;
            border: none;
            background: white;
        }
        
        .loading {
            position: absolute;
            top: 50%;
            left: 50%;
            transform: translate(-50%, -50%);
            text-align: center;
            color: #666;
        }
        
        .error {
            padding: 20px;
            text-align: center;
            color: #d32f2f;
            background: #ffebee;
            margin: 20px;
            border-radius: 4px;
        }
        
        .welcome {
            padding: 20px;
            text-align: center;
            color: #666;
            background: white;
            margin: 20px;
            border-radius: 4px;
            flex: 1;
            display: flex;
            flex-direction: column;
            justify-content: center;
            align-items: center;
        }
        
        .welcome h2 {
            color: #1a73e8;
            margin-bottom: 16px;
        }
        
        .welcome p {
            margin: 8px 0;
            line-height: 1.5;
        }
        
        .language-badge {
            display: inline-block;
            background: #e3f2fd;
            color: #1976d2;
            padding: 2px 8px;
            border-radius: 12px;
            font-size: 11px;
            font-weight: 500;
            margin-left: 8px;
        }
        
        .settings-button {
            background: rgba(255,255,255,0.2);
            border: none;
            color: white;
            padding: 6px 12px;
            border-radius: 4px;
            cursor: pointer;
            font-size: 12px;
        }
        
        .settings-button:hover {
            background: rgba(255,255,255,0.3);
        }

        .auth-button {
            background: rgba(255,255,255,0.2);
            border: none;
            color: white;
            padding: 6px 12px;
            border-radius: 4px;
            cursor: pointer;
            font-size: 12px;
            margin-left: 8px;
        }
        
        .auth-button:hover {
            background: rgba(255,255,255,0.3);
        }

        .auth-button.signed-in {
            background: rgba(76, 175, 80, 0.3);
        }

        .header-buttons {
            display: flex;
            align-items: center;
        }

        .user-info {
            color: rgba(255, 255, 255, 0.9);
            font-size: 11px;
            margin-right: 8px;
            display: flex;
            align-items: center;
            gap: 4px;
        }

        .user-avatar {
            width: 20px;
            height: 20px;
            border-radius: 50%;
            border: 1px solid rgba(255, 255, 255, 0.3);
        }
        
        .new-tab-button {
            background: #34a853;
            color: white;
            border: none;
            padding: 4px 8px;
            border-radius: 3px;
            cursor: pointer;
            font-size: 11px;
            margin-left: 8px;
        }
        
        .new-tab-button:hover {
            background: #2d8f47;
        }
        
        .search-result {
            background: white;
            margin: 0;
            flex: 1;
            overflow-y: auto;
            display: flex;
            flex-direction: column;
        }
        
        .result-header {
            text-align: center;
            margin-bottom: 20px;
        }
        
        .result-header h3 {
            color: #1a73e8;
            margin: 0 0 8px 0;
            font-size: 18px;
        }
        
        .result-header p {
            color: #666;
            margin: 0;
            font-size: 14px;
        }
        
        .result-actions {
            display: flex;
            gap: 12px;
            margin-bottom: 20px;
        }
        
        .action-button {
            flex: 1;
            padding: 10px 16px;
            border: none;
            border-radius: 6px;
            cursor: pointer;
            font-size: 14px;
            font-weight: 500;
            transition: background-color 0.2s;
        }
        
        .action-button.primary {
            background: #1a73e8;
            color: white;
        }
        
        .action-button.primary:hover {
            background: #1557b0;
        }
        
        .action-button.secondary {
            background: #f8f9fa;
            color: #5f6368;
            border: 1px solid #dadce0;
        }
        
        .action-button.secondary:hover {
            background: #e8eaed;
        }
        
        .result-info {
            border-top: 1px solid #e0e0e0;
            padding-top: 16px;
        }
        
        .info-item {
            display: flex;
            align-items: center;
            margin-bottom: 8px;
            font-size: 14px;
        }
        
        .info-label {
            font-weight: 500;
            color: #5f6368;
            min-width: 80px;
        }
        
        .info-value {
            color: #202124;
            font-weight: 500;
        }
        
        .info-link {
            color: #1a73e8;
            text-decoration: none;
        }
        
        .info-link:hover {
            text-decoration: underline;
        }
        
        .view-controls {
            display: flex;
            gap: 8px;
            margin-top: 12px;
        }
        
        .view-button {
            padding: 6px 12px;
            border: 1px solid #dadce0;
            background: #f8f9fa;
            color: #5f6368;
            border-radius: 4px;
            cursor: pointer;
            font-size: 12px;
            font-weight: 500;
            transition: all 0.2s;
        }
        
        .view-button:hover {
            background: linear-gradient(135deg, #e8eaed 0%, #f1f3f4 100%);
            transform: translateY(-1px) scale(1.02);
            box-shadow: 0 2px 8px rgba(0, 0, 0, 0.1);
            border-color: #1a73e8;
        }
        
        .view-button.active {
            background: #1a73e8;
            color: white;
            border-color: #1a73e8;
        }
        
        .video-view {
            margin-top: 16px;
            flex: 1;
            overflow-y: auto;
            padding: 0 16px;
        }
        
        .iframe-notice {
            background: #fff3cd;
            border: 1px solid #ffeaa7;
            border-radius: 4px;
            padding: 8px 12px;
            margin-bottom: 12px;
            font-size: 12px;
            color: #856404;
        }
        
        .iframe-notice p {
            margin: 0;
        }
        
        .youglish-iframe {
            width: 100%;
            height: 500px;
            border: 1px solid #e0e0e0;
            border-radius: 4px;
            background: white;
            min-height: 400px;
        }
        
        .analysis-view {
            margin-top: 16px;
            flex: 1;
            overflow-y: auto;
            padding: 0 16px;
        }

        .websites-view {
            margin-top: 16px;
            flex: 1;
            overflow-y: auto;
            padding: 0 16px;
        }

        .websites-header {
            text-align: center;
            margin-bottom: 16px;
        }

        .websites-header h3 {
            color: #1a73e8;
            margin: 0 0 8px 0;
            font-size: 18px;
        }

        .websites-header p {
            color: #666;
            margin: 0;
            font-size: 14px;
        }

        /* 發音網站選項樣式 */
        .pronunciation-sites {
            display: flex;
            flex-direction: column;
            height: 100%;
            padding: 16px;
        }

        .sites-header {
            flex-shrink: 0;
            margin-bottom: 16px;
        }

        .pronunciation-sites h4 {
            color: #1a73e8;
            margin: 0 0 8px 0;
            font-size: 16px;
        }

        .pronunciation-sites p {
            color: #666;
            margin: 0 0 16px 0;
            font-size: 13px;
        }

        .pronunciation-options {
            display: flex;
            flex-direction: column;
            gap: 4px;
            margin-bottom: 16px;
            flex: 1;
            overflow-y: auto;
            padding-right: 8px;
        }

        .category-header {
            background: #f8f9fa;
            padding: 12px 16px;
            border-left: 4px solid #1a73e8;
            margin: 16px 0 8px 0;
            display: flex;
            align-items: center;
            justify-content: space-between;
            border-radius: 0 4px 4px 0;
        }

        .category-header h4 {
            margin: 0;
            font-size: 14px;
            font-weight: 600;
            color: #1a73e8;
        }

        .category-count {
            background: #e3f2fd;
            color: #1976d2;
            padding: 3px 8px;
            border-radius: 12px;
            font-size: 10px;
            font-weight: 500;
        }

        .pronunciation-option {
            display: flex;
            align-items: center;
            justify-content: space-between;
            padding: 12px 16px;
            border: 1px solid #e0e0e0;
            border-radius: 6px;
            background: white;
            transition: all 0.2s;
            margin: 2px 0;
        }

        .pronunciation-option:hover {
            border-color: #1a73e8;
            background: #f8f9ff;
            transform: translateY(-2px) scale(1.02);
            box-shadow: 0 4px 16px rgba(26, 115, 232, 0.2);
            transition: all 0.3s cubic-bezier(0.4, 0, 0.2, 1);
        }
        
        .pronunciation-option:active {
            transform: translateY(0) scale(0.98);
            box-shadow: 0 2px 8px rgba(26, 115, 232, 0.3);
        }
        
        .open-new-tab-btn:hover {
            color: #1a73e8 !important;
            transform: scale(1.1);
            transition: all 0.2s;
        }

        .pronunciation-option.primary {
            border-color: #1a73e8;
            background: #f8f9ff;
        }

        .option-info {
            display: flex;
            align-items: center;
            flex: 1;
        }

        .option-icon {
            font-size: 18px;
            margin-right: 12px;
            width: 24px;
            text-align: center;
        }

        .option-details h5 {
            margin: 0 0 4px 0;
            font-size: 14px;
            color: #202124;
            font-weight: 600;
        }

        .option-details p {
            margin: 0;
            font-size: 12px;
            color: #5f6368;
            line-height: 1.3;
        }

        .option-actions {
            display: flex;
            align-items: center;
            gap: 8px;
        }

        .option-badge {
            padding: 4px 8px;
            border-radius: 4px;
            font-size: 10px;
            font-weight: 600;
            text-align: center;
            min-width: 40px;
        }

        .option-badge.primary {
            background: #1a73e8;
            color: white;
        }

        .option-badge.secondary {
            background: #34a853;
            color: white;
        }

        .option-badge.tertiary {
            background: #fbbc04;
            color: #333;
        }

        .option-badge.recommended {
            background: #4caf50;
            color: white;
        }

        .option-button {
            background: #1a73e8;
            color: white;
            border: none;
            padding: 6px 12px;
            border-radius: 4px;
            cursor: pointer;
            font-size: 11px;
            font-weight: 500;
            transition: background-color 0.2s;
        }

        .option-button:hover {
            background: #1557b0;
        }

        .site-descriptions {
            border-top: 1px solid #e0e0e0;
            padding-top: 16px;
            flex-shrink: 0;
        }

        .site-info h6 {
            margin: 0 0 8px 0;
            color: #1a73e8;
            font-size: 12px;
        }

        .site-info ul {
            margin: 0;
            padding-left: 16px;
            font-size: 11px;
            color: #5f6368;
            line-height: 1.4;
        }

        .site-info li {
            margin-bottom: 4px;
        }

        .iframe-container {
            flex: 1;
            position: relative;
            overflow: hidden;
        }

        .iframe-container iframe {
            width: 100%;
            height: 100%;
            border: none;
            background: white;
        }

        .loading {
            position: absolute;
            top: 50%;
            left: 50%;
            transform: translate(-50%, -50%);
            color: #666;
            font-size: 14px;
        }
        
        .alternative-content {
            margin-top: 16px;
        }
        
        .alt-header {
            text-align: center;
            margin-bottom: 16px;
        }
        
        .alt-header h4 {
            color: #1a73e8;
            margin: 0 0 8px 0;
            font-size: 16px;
        }
        
        .alt-header p {
            color: #666;
            margin: 0;
            font-size: 13px;
        }
        
        .alt-actions {
            display: flex;
            gap: 8px;
            margin-bottom: 16px;
        }
        
        .alt-button {
            flex: 1;
            padding: 8px 12px;
            border: none;
            border-radius: 4px;
            cursor: pointer;
            font-size: 12px;
            font-weight: 500;
            transition: background-color 0.2s;
        }
        
        .alt-button.primary {
            background: #1a73e8;
            color: white;
        }
        
        .alt-button.primary:hover {
            background: #1557b0;
        }
        
        .alt-button.secondary {
            background: #f8f9fa;
            color: #5f6368;
            border: 1px solid #dadce0;
        }
        
        .alt-button.secondary:hover {
            background: #e8eaed;
        }
        
        .alt-info {
            border-top: 1px solid #e0e0e0;
            padding-top: 16px;
        }
        
        .preview-card {
            background: #f8f9fa;
            border: 1px solid #e0e0e0;
            border-radius: 6px;
            padding: 12px;
            margin-bottom: 16px;
        }
        
        .preview-header {
            display: flex;
            align-items: center;
            margin-bottom: 8px;
        }
        
        .preview-icon {
            font-size: 20px;
            margin-right: 10px;
        }
        
        .preview-details h5 {
            margin: 0 0 4px 0;
            color: #202124;
            font-size: 14px;
        }
        
        .preview-details p {
            margin: 0;
            color: #5f6368;
            font-size: 12px;
            font-weight: 500;
        }
        
        .preview-meta {
            display: flex;
            gap: 16px;
            font-size: 11px;
            color: #666;
        }
        
        .meta-item {
            display: flex;
            align-items: center;
            gap: 4px;
        }
        
        .meta-icon {
            font-size: 12px;
        }
        
        .tips-section {
            background: #e8f0fe;
            border: 1px solid #d2e3fc;
            border-radius: 4px;
            padding: 12px;
        }
        
        .tips-section h6 {
            margin: 0 0 8px 0;
            color: #1a73e8;
            font-size: 12px;
        }
        
        .tips-section ul {
            margin: 0;
            padding-left: 16px;
            font-size: 11px;
            color: #5f6368;
            line-height: 1.4;
        }
        
        .tips-section li {
            margin-bottom: 4px;
        }
        
        .pronunciation-sites {
            padding: 16px;
        }
        
        .pronunciation-sites h4 {
            color: #1a73e8;
            margin: 0 0 8px 0;
            font-size: 16px;
        }
        
        .pronunciation-sites p {
            color: #666;
            margin: 0 0 16px 0;
            font-size: 13px;
        }
        
        .pronunciation-sites {
            display: flex;
            flex-direction: column;
            height: 100%;
        }
        
        .sites-header {
            flex-shrink: 0;
            margin-bottom: 16px;
        }
        
        .pronunciation-options {
            display: flex;
            flex-direction: column;
            gap: 8px;
            margin-bottom: 16px;
            flex: 1;
            overflow-y: auto;
            padding-right: 8px;
        }
        
        .pronunciation-option {
            display: flex;
            align-items: center;
            justify-content: space-between;
            padding: 12px;
            border: 1px solid #e0e0e0;
            border-radius: 6px;
            background: white;
            transition: all 0.2s;
        }
        
        .pronunciation-option:hover {
            border-color: #1a73e8;
            background: #f8f9ff;
        }
        
        .pronunciation-option.primary {
            border-color: #1a73e8;
            background: #f8f9ff;
        }
        
        .option-info {
            display: flex;
            align-items: center;
            flex: 1;
        }
        
        .option-icon {
            font-size: 20px;
            margin-right: 10px;
        }
        
        .option-details h5 {
            margin: 0 0 2px 0;
            font-size: 14px;
            color: #202124;
        }
        
        .option-details p {
            margin: 0;
            font-size: 11px;
            color: #5f6368;
        }
        
        .option-badge {
            background: #1a73e8;
            color: white;
            padding: 2px 6px;
            border-radius: 3px;
            font-size: 10px;
            font-weight: 500;
            margin-right: 8px;
        }
        
        .option-badge.secondary {
            background: #34a853;
        }
        
        .option-badge.tertiary {
            background: #fbbc04;
            color: #333;
        }
        
        .option-badge.recommended {
            background: #4caf50;
            color: white;
        }
        
        .category-header {
            background: #f8f9fa;
            padding: 12px 16px;
            border-left: 4px solid #1a73e8;
            margin: 16px 0 8px 0;
            display: flex;
            align-items: center;
            justify-content: space-between;
        }
        
        .category-header h4 {
            margin: 0;
            font-size: 14px;
            font-weight: 600;
            color: #1a73e8;
        }
        
        .category-count {
            background: #e3f2fd;
            color: #1976d2;
            padding: 2px 8px;
            border-radius: 12px;
            font-size: 11px;
            font-weight: 500;
        }
        
        .main-container {
            flex: 1;
            overflow: hidden;
            display: flex;
            flex-direction: column;
        }
        
        /* 手動搜尋區域 */
        .manual-search-section {
            background: #f8f9fa;
            border-bottom: 1px solid #e0e0e0;
            padding: 16px;
            flex-shrink: 0;
        }
        
        .search-input-container {
            display: flex;
            gap: 8px;
            align-items: center;
        }
        
        .search-input-container input {
            flex: 1;
            padding: 8px 12px;
            border: 1px solid #ddd;
            border-radius: 4px;
            font-size: 14px;
        }
        
        .search-input-container select {
            padding: 8px 12px;
            border: 1px solid #ddd;
            border-radius: 4px;
            font-size: 14px;
            background: white;
        }
        
        .search-input-container button {
            background: #1a73e8;
            color: white;
            border: none;
            padding: 8px 16px;
            border-radius: 4px;
            cursor: pointer;
            font-size: 14px;
            font-weight: 500;
        }
        
        .search-input-container button:hover {
            background: #1557b0;
        }
        
        /* 歷史記錄視圖 */
        .history-view {
            padding: 16px;
            flex: 1;
            overflow-y: auto;
            display: flex;
            flex-direction: column;
        }
        
        .history-controls {
            margin-bottom: 16px;
            flex-shrink: 0;
        }
        
        .history-search {
            display: flex;
            gap: 8px;
            align-items: center;
            margin-bottom: 12px;
        }
        
        .history-search input {
            flex: 1;
            padding: 8px 12px;
            border: 1px solid #ddd;
            border-radius: 4px;
            font-size: 14px;
        }
        
        .history-search select {
            padding: 8px 12px;
            border: 1px solid #ddd;
            border-radius: 4px;
            font-size: 14px;
            background: white;
        }
        
        .clear-btn {
            background: #dc3545;
            color: white;
            border: none;
            padding: 8px 12px;
            border-radius: 4px;
            cursor: pointer;
            font-size: 14px;
        }
        
        .clear-btn:hover {
            background: #c82333;
        }
        
        .history-stats {
            background: #e8f5e8;
            padding: 12px;
            border-radius: 6px;
            margin-bottom: 16px;
            font-size: 14px;
            flex-shrink: 0;
        }
        
        .history-item {
            background: white;
            border: 1px solid #e0e0e0;
            border-radius: 6px;
            padding: 12px;
            margin-bottom: 8px;
            cursor: pointer;
            transition: all 0.2s ease;
        }
        
        .history-item:hover {
            border-color: #1a73e8;
            box-shadow: 0 2px 4px rgba(0,0,0,0.1);
        }
        
        .history-item-header {
            display: flex;
            justify-content: space-between;
            align-items: center;
            margin-bottom: 8px;
        }
        
        .history-text {
            font-weight: 600;
            color: #1a73e8;
            font-size: 16px;
        }
        
        .history-actions {
            display: flex;
            gap: 8px;
        }
        
        .history-action-btn {
            background: #f0f0f0;
            border: none;
            padding: 4px 8px;
            border-radius: 4px;
            cursor: pointer;
            font-size: 12px;
        }
        
        .history-action-btn:hover {
            background: #e0e0e0;
        }
        
        .history-action-btn.delete {
            background: #ffebee;
            color: #c62828;
        }
        
        .history-action-btn.delete:hover {
            background: #ffcdd2;
        }
        
        .history-meta {
            display: flex;
            justify-content: space-between;
            align-items: center;
            font-size: 12px;
            color: #666;
            flex-wrap: wrap;
            gap: 8px;
        }
        
        .history-language {
            background: #e3f2fd;
            color: #1976d2;
            padding: 2px 8px;
            border-radius: 12px;
            font-size: 11px;
        }
        
        .history-count {
            background: #f3e5f5;
            color: #7b1fa2;
            padding: 2px 6px;
            border-radius: 10px;
            font-size: 10px;
        }
        
        .history-method {
            background: #e8f5e8;
            color: #388e3c;
            padding: 2px 6px;
            border-radius: 10px;
            font-size: 10px;
        }
        
        .history-websites {
            background: #fff3e0;
            color: #f57c00;
            padding: 2px 6px;
            border-radius: 10px;
            font-size: 10px;
            max-width: 200px;
            overflow: hidden;
            text-overflow: ellipsis;
            white-space: nowrap;
        }
        
        .history-date {
            font-size: 11px;
            color: #999;
        }
        
        .history-list {
            flex: 1;
            overflow-y: auto;
            padding-right: 8px;
        }
        
        .history-empty {
            text-align: center;
            padding: 40px 20px;
            color: #666;
            flex: 1;
            display: flex;
            flex-direction: column;
            justify-content: center;
            align-items: center;
        }
        
        .history-empty p {
            margin: 8px 0;
        }
        
        /* Saved Reports Styles */
        .saved-reports-view {
            padding: 20px;
        }

        .saved-reports-controls {
            margin-bottom: 20px;
        }

        .saved-reports-search {
            display: flex;
            gap: 10px;
            margin-bottom: 10px;
            align-items: center;
        }

        .saved-reports-search input {
            flex: 1;
            padding: 8px 12px;
            border: 1px solid #ddd;
            border-radius: 4px;
            font-size: 14px;
        }

        .saved-reports-search select {
            padding: 8px 12px;
            border: 1px solid #ddd;
            border-radius: 4px;
            font-size: 14px;
            background: white;
        }
        
        .date-range-inputs {
            display: flex;
            gap: 8px;
            width: 100%;
            align-items: center;
            margin-bottom: 10px;
        }
        
        .date-range-inputs input[type="date"] {
            flex: 1;
            padding: 8px 12px;
            border: 1px solid #ddd;
            border-radius: 4px;
            font-size: 14px;
            background: white;
        }
        
        .date-range-inputs input[type="date"]:focus {
            outline: none;
            border-color: #1976d2;
            box-shadow: 0 0 0 2px rgba(25, 118, 210, 0.2);
        }

        .export-btn {
            background: #4CAF50;
            color: white;
            border: none;
            padding: 8px 16px;
        }

        .cleanup-btn {
            background: #FF9800;
            color: white;
            border: none;
            padding: 8px 12px;
            border-radius: 4px;
            cursor: pointer;
            font-size: 12px;
            margin-left: 10px;
        }

        .cleanup-btn:hover {
            background: #F57C00;
            border-radius: 4px;
            cursor: pointer;
            font-size: 14px;
        }

        .flashcard-bulk-btn {
            background: #9C27B0;
            color: white;
            border: none;
            padding: 8px 12px;
            border-radius: 4px;
            cursor: pointer;
            font-size: 12px;
            margin-left: 10px;
        }

        .flashcard-bulk-btn:hover {
            background: #7B1FA2;
        }

        .flashcard-bulk-btn:disabled {
            background: #ccc;
            cursor: not-allowed;
        }

        .notion-sync-btn {
            background: #000;
            color: white;
            border: none;
            padding: 8px 12px;
            border-radius: 4px;
            cursor: pointer;
            font-size: 12px;
            margin-left: 10px;
        }

        .notion-sync-btn:hover {
            background: #333;
        }

        .notion-sync-btn:disabled {
            background: #ccc;
            cursor: not-allowed;
        }

        .export-btn:hover {
            background: #45a049;
        }
        
        /* Export Dropdown Styling */
        .export-dropdown {
            position: relative;
            display: inline-block;
        }
        
        .export-dropdown-content {
            display: none;
            position: absolute;
            background-color: white;
            min-width: 180px;
            box-shadow: 0px 8px 16px 0px rgba(0,0,0,0.2);
            border-radius: 6px;
            z-index: 1;
            border: 1px solid #ddd;
            right: 0;
            top: 100%;
            margin-top: 2px;
        }
        
        .export-dropdown-content a {
            color: #333;
            padding: 12px 16px;
            text-decoration: none;
            display: block;
            font-size: 14px;
            border-bottom: 1px solid #f0f0f0;
            transition: background-color 0.2s;
        }
        
        .export-dropdown-content a:last-child {
            border-bottom: none;
            border-radius: 0 0 6px 6px;
        }
        
        .export-dropdown-content a:first-child {
            border-radius: 6px 6px 0 0;
        }
        
        .export-dropdown-content a:hover {
            background-color: #f8f9fa;
        }
        
        .export-dropdown.show .export-dropdown-content {
            display: block;
        }

        .saved-reports-filters {
            display: flex;
            gap: 15px;
            align-items: center;
        }

        .saved-reports-filters label {
            display: flex;
            align-items: center;
            gap: 5px;
            cursor: pointer;
            font-size: 14px;
        }

        .saved-reports-stats {
            background: #e8f5e8;
            padding: 12px;
            border-radius: 6px;
            margin-bottom: 16px;
            font-size: 14px;
        }

        .saved-report-item {
            background: white;
            border: 1px solid #e0e0e0;
            border-radius: 6px;
            padding: 12px;
            margin-bottom: 8px;
            transition: all 0.2s ease;
        }

        .saved-report-item:hover {
            box-shadow: 0 2px 8px rgba(0,0,0,0.1);
            border-color: #1a73e8;
        }

        .saved-report-header {
            display: flex;
            justify-content: space-between;
            align-items: center;
            margin-bottom: 8px;
        }

        .saved-report-text {
            font-weight: 600;
            color: #1a73e8;
            font-size: 14px;
        }

        .saved-report-actions {
            display: flex;
            gap: 8px;
        }

        .saved-report-btn {
            background: #f0f0f0;
            border: none;
            padding: 4px 8px;
            border-radius: 4px;
            cursor: pointer;
            font-size: 12px;
        }

        .saved-report-btn:hover {
            background: #e0e0e0;
        }

        .saved-report-btn.favorite {
            background: #fff3e0;
            color: #f57c00;
        }

        .saved-report-btn.favorite.active {
            background: #ffc107;
            color: white;
        }

        .saved-report-btn.delete {
            background: #ffebee;
            color: #c62828;
        }

        .saved-report-btn.delete:hover {
            background: #ffcdd2;
        }

        .saved-report-meta {
            display: flex;
            justify-content: space-between;
            align-items: center;
            font-size: 12px;
            color: #666;
            margin-bottom: 10px;
        }

        .saved-report-language {
            background: #e3f2fd;
            color: #1976d2;
            padding: 2px 8px;
            border-radius: 12px;
            font-size: 11px;
        }

        .saved-report-preview {
            background: #f9f9f9;
            padding: 8px;
            border-radius: 4px;
            font-size: 12px;
            color: #555;
            max-height: 80px;
            overflow: hidden;
            position: relative;
        }

        .saved-report-preview.expanded {
            max-height: none;
        }

        .saved-report-expand {
            background: none;
            border: none;
            color: #1a73e8;
            cursor: pointer;
            font-size: 12px;
            margin-top: 5px;
        }

        .saved-reports-empty {
            text-align: center;
            padding: 40px 20px;
            color: #666;
            flex: 1;
            display: flex;
            flex-direction: column;
            justify-content: center;
            align-items: center;
        }

        .saved-reports-empty p:first-child {
            font-size: 16px;
            font-weight: 600;
            margin-bottom: 10px;
        }
        
        /* Enhanced Saved Reports Styling */
        .saved-report-item {
            background: white;
            border: 1px solid #e0e0e0;
            border-radius: 8px;
            margin-bottom: 12px;
            transition: all 0.2s ease;
            overflow: hidden;
        }
        
        .saved-report-item:hover {
            box-shadow: 0 2px 8px rgba(0,0,0,0.1);
            border-color: #1976d2;
        }
        
        .saved-report-header {
            display: flex;
            justify-content: space-between;
            align-items: flex-start;
            padding: 12px 16px 8px 16px;
            border-bottom: 1px solid #f5f5f5;
        }
        
        .report-main-info {
            flex: 1;
            cursor: pointer;
        }
        
        .report-text {
            font-weight: 600;
            color: #1976d2;
            font-size: 16px;
            display: block;
            margin-bottom: 8px;
        }
        
        .report-badges {
            display: flex;
            gap: 6px;
            flex-wrap: wrap;
            align-items: center;
        }
        
        .report-language {
            background: #1976d2;
            color: white;
            padding: 2px 8px;
            border-radius: 12px;
            font-size: 11px;
            font-weight: 500;
        }
        
        .favorite-badge {
            background: #ff9800;
            color: white;
            padding: 2px 8px;
            border-radius: 12px;
            font-size: 11px;
            font-weight: 500;
        }
        
        .audio-badge {
            background: #4caf50;
            color: white;
            padding: 2px 8px;
            border-radius: 12px;
            font-size: 11px;
            font-weight: 500;
        }
        
        .error-badge {
            background: #f44336;
            color: white;
            padding: 2px 8px;
            border-radius: 12px;
            font-size: 11px;
            font-weight: 500;
        }
        
        .correct-badge {
            background: #4caf50;
            color: white;
            padding: 2px 8px;
            border-radius: 12px;
            font-size: 11px;
            font-weight: 500;
        }
        
        .report-actions {
            display: flex;
            gap: 4px;
            flex-shrink: 0;
        }
        
        .report-action-btn {
            background: #f5f5f5;
            border: 1px solid #ddd;
            border-radius: 6px;
            padding: 6px 8px;
            cursor: pointer;
            font-size: 14px;
            transition: all 0.2s ease;
            display: flex;
            align-items: center;
            justify-content: center;
            min-width: 32px;
            height: 32px;
        }
        
        .report-action-btn:hover {
            background: #e0e0e0;
            transform: translateY(-1px);
        }
        
        .favorite-btn.active {
            background: #fff3e0;
            border-color: #ff9800;
            color: #f57c00;
        }
        
        .favorite-btn.active:hover {
            background: #ffe0b2;
        }
        
        .delete-btn {
            color: #d32f2f;
        }
        
        .delete-btn:hover {
            background: #ffebee;
            border-color: #f44336;
        }
        
        .report-meta {
            display: flex;
            justify-content: space-between;
            align-items: center;
            padding: 8px 16px;
            font-size: 12px;
            color: #666;
            background: #fafafa;
            flex-wrap: wrap;
            gap: 8px;
        }
        
        .report-date {
            color: #888;
        }
        
        .report-tags {
            color: #555;
            background: white;
            padding: 2px 6px;
            border-radius: 10px;
            border: 1px solid #e0e0e0;
        }
        
        .report-preview {
            padding: 12px 16px;
            border-top: 1px solid #f5f5f5;
        }
        
        .preview-text {
            color: #555;
            font-size: 13px;
            line-height: 1.5;
            margin-bottom: 8px;
        }
        
        .preview-expand {
            background: #f8f9fa;
            border: 1px solid #e0e0e0;
            border-radius: 4px;
            padding: 4px 12px;
            font-size: 12px;
            color: #1976d2;
            cursor: pointer;
            transition: all 0.2s ease;
        }
        
        .preview-expand:hover {
            background: #e8f4f8;
            border-color: #1976d2;
        }

        /* Tag editing styles */
        .report-tags-container {
            margin-top: 8px;
        }

        .report-tags-display {
            display: flex;
            align-items: center;
            gap: 4px;
            flex-wrap: wrap;
        }

        .tag-chip {
            background: #e3f2fd;
            color: #1976d2;
            padding: 2px 6px;
            border-radius: 12px;
            font-size: 11px;
            font-weight: 500;
        }

        .no-tags {
            color: #999;
            font-size: 11px;
            font-style: italic;
        }

        .report-tags-edit {
            margin-top: 8px;
            padding: 8px;
            background: #f9f9f9;
            border-radius: 4px;
            border: 1px solid #e0e0e0;
        }

        .tags-input {
            width: 100%;
            padding: 6px 8px;
            border: 1px solid #ddd;
            border-radius: 4px;
            font-size: 12px;
            margin-bottom: 8px;
        }

        .tags-input:focus {
            outline: none;
            border-color: #1976d2;
            box-shadow: 0 0 0 2px rgba(25, 118, 210, 0.1);
        }

        .tags-edit-actions {
            display: flex;
            gap: 8px;
            justify-content: flex-end;
        }

        .save-tags-btn, .cancel-tags-btn {
            padding: 4px 12px;
            border: none;
            border-radius: 4px;
            font-size: 12px;
            cursor: pointer;
            transition: all 0.2s ease;
        }

        .save-tags-btn {
            background: #4CAF50;
            color: white;
        }

        .save-tags-btn:hover {
            background: #45a049;
        }

        .cancel-tags-btn {
            background: #f5f5f5;
            color: #666;
            border: 1px solid #ddd;
        }

        .cancel-tags-btn:hover {
            background: #e0e0e0;
        }

        .edit-tags-btn {
            background: #fff3e0;
            color: #f57c00;
        }

        .edit-tags-btn:hover {
            background: #ffe0b2;
        }
        
        .option-button {
            background: #1a73e8;
            color: white;
            border: none;
            padding: 6px 12px;
            border-radius: 4px;
            cursor: pointer;
            font-size: 12px;
            font-weight: 500;
        }
        
        .option-button:hover {
            background: #1557b0;
        }
        
        .site-descriptions {
            border-top: 1px solid #e0e0e0;
            padding-top: 16px;
            flex-shrink: 0;
        }
        
        .site-info h6 {
            margin: 0 0 8px 0;
            color: #1a73e8;
            font-size: 12px;
        }
        
        .site-info ul {
            margin: 0;
            padding-left: 16px;
            font-size: 11px;
            color: #5f6368;
            line-height: 1.4;
        }
        
        .site-info li {
            margin-bottom: 4px;
        }
        
        /* AI 分析相關樣式 */
        .ai-analysis-section {
            background: white;
            border: 1px solid #e0e0e0;
            border-radius: 8px;
            margin-top: 16px;
            overflow: hidden;
        }
        
        .section-header {
            background: #f8f9fa;
            border-bottom: 1px solid #e0e0e0;
            padding: 12px 16px;
            display: flex;
            justify-content: space-between;
            align-items: center;
        }
        
        .section-header h4 {
            margin: 0;
            font-size: 14px;
            color: #333;
            font-weight: 500;
        }
        
        .ai-controls {
            display: flex;
            gap: 8px;
        }
        
        .ai-button {
            padding: 6px 12px;
            border: none;
            border-radius: 4px;
            font-size: 12px;
            cursor: pointer;
            transition: all 0.2s;
            font-weight: 500;
        }
        
        .ai-button.primary {
            background: #1a73e8;
            color: white;
        }
        
        .ai-button.primary:hover {
            background: #1557b0;
        }
        
        .ai-button.secondary {
            background: #f1f3f4;
            color: #5f6368;
            border: 1px solid #dadce0;
        }
        
        .ai-button.secondary:hover {
            background: #e8eaed;
        }
        
        .ai-button:disabled {
            opacity: 0.6;
            cursor: not-allowed;
        }
        
        .auto-save-toggle {
            position: relative;
            transition: all 0.3s ease;
        }
        
        .auto-save-toggle.active {
            background: #e8f5e8 !important;
            color: #2e7d32 !important;
            border-color: #4caf50 !important;
        }
        
        .auto-save-toggle:not(.active) {
            background: #ffebee !important;
            color: #c62828 !important;
            border-color: #f44336 !important;
        }
        
        .auto-save-toggle:hover {
            transform: translateY(-1px);
            box-shadow: 0 2px 4px rgba(0,0,0,0.1);
        }
        
        .ai-analysis-content {
            padding: 16px;
        }
        
        .ai-placeholder {
            text-align: center;
            color: #5f6368;
            padding: 20px;
        }
        
        .placeholder-icon {
            font-size: 32px;
            margin-bottom: 12px;
        }
        
        .ai-placeholder ul {
            text-align: left;
            display: inline-block;
            margin: 12px 0;
        }
        
        .ai-placeholder li {
            margin-bottom: 6px;
        }
        
        .ai-note {
            font-size: 12px;
            color: #999;
            font-style: italic;
        }

        /* Quick Search Results Styles */
        .quick-search-results {
            background: linear-gradient(135deg, #f0f8ff 0%, #e8f4f8 100%);
            border: 1px solid #b3d9e6;
            border-radius: 8px;
            margin: 12px 0;
            overflow: hidden;
            box-shadow: 0 2px 8px rgba(0,0,0,0.1);
        }

        .quick-search-header {
            background: linear-gradient(135deg, #1976d2 0%, #1565c0 100%);
            color: white;
            padding: 10px 16px;
            display: flex;
            align-items: center;
            gap: 8px;
            font-size: 14px;
            font-weight: 500;
        }

        .quick-search-icon {
            font-size: 16px;
            animation: pulse 2s infinite;
        }

        @keyframes pulse {
            0%, 100% { transform: scale(1); }
            50% { transform: scale(1.1); }
        }

        .ai-loading-indicator {
            margin-left: auto;
            font-size: 12px;
            opacity: 0.9;
            animation: blink 1.5s infinite;
        }

        @keyframes blink {
            0%, 50% { opacity: 0.9; }
            51%, 100% { opacity: 0.5; }
        }

        .quick-search-content {
            padding: 16px;
        }

        .quick-translation,
        .quick-pronunciation, 
        .quick-definition {
            margin-bottom: 12px;
            display: flex;
            align-items: flex-start;
            gap: 8px;
        }

        .translation-label,
        .pronunciation-label,
        .definition-label {
            font-weight: 600;
            color: #1976d2;
            min-width: 80px;
            font-size: 13px;
        }

        .translation-result,
        .pronunciation-result,
        .definition-result {
            flex: 1;
            font-size: 13px;
            line-height: 1.4;
            color: #333;
            background: rgba(255,255,255,0.7);
            padding: 6px 10px;
            border-radius: 4px;
            border: 1px solid #e0e0e0;
        }

        .quick-search-note {
            background: rgba(25,118,210,0.1);
            border: 1px solid rgba(25,118,210,0.2);
            border-radius: 4px;
            padding: 8px 12px;
            margin-top: 12px;
            display: flex;
            align-items: center;
            gap: 6px;
            font-size: 12px;
            color: #1976d2;
        }

        .note-icon {
            font-size: 14px;
        }

        /* Flashcards Styles */
        .flashcards-view {
            padding: 20px;
            max-height: 100vh;
            overflow-y: auto;
        }

        .flashcards-header {
            margin-bottom: 20px;
            padding-bottom: 15px;
            border-bottom: 2px solid #e0e0e0;
        }

        .flashcards-header h3 {
            margin: 0 0 10px 0;
            color: #1976d2;
            font-size: 20px;
        }

        .flashcards-stats {
            display: flex;
            gap: 20px;
            flex-wrap: wrap;
        }

        .stat-item {
            background: linear-gradient(135deg, #e3f2fd 0%, #bbdefb 100%);
            padding: 8px 12px;
            border-radius: 16px;
            font-size: 12px;
            font-weight: 500;
            color: #1976d2;
        }

        .flashcards-controls {
            margin-bottom: 25px;
        }

        .control-row {
            display: flex;
            gap: 10px;
            margin-bottom: 15px;
            flex-wrap: wrap;
        }

        .flashcard-btn {
            display: flex;
            align-items: center;
            gap: 6px;
            padding: 10px 16px;
            border: none;
            border-radius: 6px;
            cursor: pointer;
            font-size: 14px;
            font-weight: 500;
            transition: all 0.2s ease;
        }

        .flashcard-btn.primary {
            background: linear-gradient(135deg, #1976d2 0%, #1565c0 100%);
            color: white;
            box-shadow: 0 2px 4px rgba(25, 118, 210, 0.3);
        }

        .flashcard-btn.primary:hover {
            transform: translateY(-2px) scale(1.03);
            box-shadow: 0 6px 16px rgba(25, 118, 210, 0.5);
            animation: smoothBounce 0.6s ease-out;
        }

        .flashcard-btn.secondary {
            background: #f5f5f5;
            color: #666;
            border: 1px solid #ddd;
        }

        .flashcard-btn.secondary:hover {
            background: linear-gradient(135deg, #e8e8e8 0%, #f0f0f0 100%);
            transform: translateY(-2px) scale(1.02);
            box-shadow: 0 4px 12px rgba(0, 0, 0, 0.1);
            border-color: #bbb;
        }

        .btn-icon {
            font-size: 16px;
        }

        .study-options {
            display: flex;
            gap: 20px;
            flex-wrap: wrap;
            align-items: center;
            padding: 15px;
            background: #f8f9fa;
            border-radius: 8px;
            border: 1px solid #e0e0e0;
        }

        .study-mode-selector,
        .difficulty-filter {
            display: flex;
            align-items: center;
            gap: 8px;
        }

        .study-options label {
            font-size: 13px;
            font-weight: 500;
            color: #333;
        }

        .study-options select {
            padding: 6px 10px;
            border: 1px solid #ddd;
            border-radius: 4px;
            font-size: 13px;
        }

        /* Study Interface */
        .study-interface {
            background: linear-gradient(135deg, #f8f9fa 0%, #e9ecef 100%);
            border-radius: 12px;
            padding: 20px;
            margin-top: 20px;
        }

        .study-progress {
            display: flex;
            justify-content: space-between;
            align-items: center;
            margin-bottom: 20px;
        }

        .progress-bar {
            flex: 1;
            height: 8px;
            background: #e0e0e0;
            border-radius: 4px;
            overflow: hidden;
            margin-right: 15px;
        }

        .progress-fill {
            height: 100%;
            background: linear-gradient(90deg, #4caf50 0%, #45a049 100%);
            transition: width 0.3s ease;
            width: 0%;
        }

        .card-counter {
            font-size: 14px;
            font-weight: 500;
            color: #666;
        }

        .flashcard-container {
            display: flex;
            justify-content: center;
            margin: 30px 0;
        }

        .flashcard {
            width: 320px;
            height: 200px;
            perspective: 1000px;
            cursor: pointer;
        }

        .card-front,
        .card-back {
            width: 100%;
            height: 100%;
            border-radius: 12px;
            display: flex;
            align-items: center;
            justify-content: center;
            text-align: center;
            transition: transform 0.6s;
            backface-visibility: hidden;
            box-shadow: 0 4px 12px rgba(0,0,0,0.15);
            position: absolute;
        }

        .card-front {
            background: #ffffff !important;
            color: #333333 !important;
            border: 2px solid #e0e0e0 !important;
        }

        .card-back {
            background: #ffffff !important;
            color: #333333 !important;
            border: 2px solid #e0e0e0 !important;
            transform: rotateY(180deg);
        }

        .flashcard.flipped .card-front {
            transform: rotateY(180deg);
        }

        .flashcard.flipped .card-back {
            transform: rotateY(0deg);
        }

        .card-content {
            padding: 20px;
            width: 100%;
        }

        .card-text {
            font-size: 24px !important;
            font-weight: bold !important;
            margin-bottom: 10px !important;
            word-break: break-word !important;
            color: #333333 !important;
        }

        .card-definition {
            font-size: 14px !important;
            margin-top: 10px !important;
            line-height: 1.4 !important;
            color: #555555 !important;
        }

        .card-pronunciation {
            font-size: 16px !important;
            margin-top: 8px !important;
            font-style: italic !important;
            color: #666666 !important;
            font-family: 'Courier New', monospace !important;
        }

        .audio-btn {
            background: rgba(255,255,255,0.2);
            border: none;
            border-radius: 50%;
            width: 40px;
            height: 40px;
            font-size: 16px;
            cursor: pointer;
            margin-top: 10px;
            transition: all 0.2s ease;
        }

        .audio-btn:hover {
            background: rgba(255,255,255,0.3);
            transform: scale(1.1);
        }

        .study-controls {
            display: flex;
            justify-content: center;
            margin-bottom: 20px;
        }

        .study-btn {
            padding: 12px 24px;
            border: none;
            border-radius: 6px;
            font-size: 14px;
            font-weight: 500;
            cursor: pointer;
            transition: all 0.2s ease;
        }

        .study-btn.primary {
            background: #1976d2;
            color: white;
        }

        .study-btn.primary:hover {
            background: #1565c0;
            transform: translateY(-1px);
        }

        .answer-buttons {
            display: flex;
            gap: 10px;
            justify-content: center;
            margin-bottom: 20px;
            flex-wrap: wrap;
        }

        .answer-btn {
            display: flex;
            flex-direction: column;
            align-items: center;
            padding: 12px 16px;
            border: none;
            border-radius: 8px;
            cursor: pointer;
            font-size: 12px;
            font-weight: 500;
            transition: all 0.2s ease;
            min-width: 70px;
        }

        .answer-btn.again {
            background: #f44336;
            color: white;
        }

        .answer-btn.hard {
            background: #ff9800;
            color: white;
        }

        .answer-btn.good {
            background: #4caf50;
            color: white;
        }

        .answer-btn.easy {
            background: #2196f3;
            color: white;
        }

        .answer-btn:hover {
            transform: translateY(-2px);
            box-shadow: 0 4px 8px rgba(0,0,0,0.2);
        }

        .btn-label {
            font-size: 13px;
            margin-bottom: 2px;
        }

        .btn-time {
            font-size: 10px;
            opacity: 0.8;
        }

        .study-navigation {
            display: flex;
            justify-content: space-between;
            align-items: center;
        }

        .nav-btn {
            padding: 10px 20px;
            border: none;
            border-radius: 6px;
            cursor: pointer;
            font-size: 13px;
            font-weight: 500;
            transition: all 0.2s ease;
        }

        .nav-btn.primary {
            background: #1976d2;
            color: white;
        }

        .nav-btn.secondary {
            background: #f5f5f5;
            color: #666;
            border: 1px solid #ddd;
        }

        .nav-btn:hover {
            transform: translateY(-1px);
        }

        /* Empty State */
        .flashcards-empty {
            text-align: center;
            padding: 60px 20px;
            color: #666;
        }

        .empty-icon {
            font-size: 48px;
            margin-bottom: 16px;
        }

        .flashcards-empty h3 {
            margin: 0 0 8px 0;
            font-size: 18px;
            color: #333;
        }

        .flashcards-empty p {
            margin: 0 0 20px 0;
            font-size: 14px;
        }

        /* Flashcard List View Styles */
        .flashcards-list {
            display: grid;
            grid-template-columns: repeat(auto-fill, minmax(320px, 1fr));
            gap: 16px;
            margin-top: 20px;
        }

        .flashcard-item {
            background: #ffffff !important;
            border: 2px solid #e8e8e8 !important;
            border-radius: 16px !important;
            padding: 20px !important;
            margin-bottom: 16px !important;
            transition: all 0.3s ease !important;
            box-shadow: 0 4px 12px rgba(0,0,0,0.08) !important;
            cursor: pointer !important;
            position: relative !important;
            overflow: hidden !important;
            color: #333333 !important;
        }

        .flashcard-item:hover {
            transform: translateY(-2px);
            box-shadow: 0 8px 20px rgba(0,0,0,0.12);
            border-color: #1976d2;
        }

        .flashcard-header {
            display: flex;
            justify-content: space-between;
            align-items: flex-start;
            margin-bottom: 12px;
        }

        .card-front-text {
            font-size: 22px !important;
            font-weight: 700 !important;
            color: #1565c0 !important;
            margin-bottom: 12px !important;
            line-height: 1.4 !important;
            word-break: break-word !important;
        }

        .card-back-text {
            font-size: 16px !important;
            color: #424242 !important;
            margin-bottom: 12px !important;
            line-height: 1.5 !important;
            font-weight: 500 !important;
        }
        
        .card-pronunciation {
            font-size: 14px !important;
            color: #757575 !important;
            margin-bottom: 8px !important;
            font-style: italic !important;
            font-family: 'Courier New', monospace !important;
        }
        
        .card-definition {
            font-size: 14px !important;
            color: #616161 !important;
            line-height: 1.4 !important;
            margin-bottom: 12px !important;
        }

        .card-difficulty {
            display: inline-flex;
            align-items: center;
            padding: 4px 8px;
            border-radius: 12px;
            font-size: 11px;
            font-weight: 500;
            position: absolute;
            top: 12px;
            right: 12px;
        }

        .card-difficulty.new {
            background: #e8f5e8;
            color: #2e7d2e;
        }

        .card-difficulty.learning {
            background: #fff3e0;
            color: #f57c00;
        }

        .card-difficulty.review {
            background: #e3f2fd;
            color: #1976d2;
        }

        .card-difficulty.mature {
            background: #f3e5f5;
            color: #7b1fa2;
        }

        .card-meta {
            display: flex !important;
            flex-wrap: wrap !important;
            gap: 8px !important;
            align-items: center !important;
            margin-top: 12px !important;
            font-size: 12px !important;
            color: #666666 !important;
        }

        .card-language {
            background: #1976d2;
            color: white;
            padding: 2px 6px;
            border-radius: 8px;
            font-size: 10px;
            font-weight: 500;
        }

        .card-reviews {
            display: flex;
            align-items: center;
            gap: 4px;
        }

        .card-next-review {
            font-size: 11px;
            opacity: 0.8;
        }

        .flashcard-actions {
            display: flex;
            gap: 6px;
            margin-top: 12px;
            opacity: 0;
            transition: opacity 0.2s ease;
        }

        .flashcard-item:hover .flashcard-actions {
            opacity: 1;
        }

        .card-action-btn {
            background: #f5f5f5;
            border: 1px solid #ddd;
            border-radius: 6px;
            padding: 6px 10px;
            cursor: pointer;
            font-size: 11px;
            transition: all 0.2s ease;
            display: flex;
            align-items: center;
            gap: 4px;
        }

        .card-action-btn:hover {
            background: #e0e0e0;
            transform: translateY(-1px);
        }

        .card-action-btn.study {
            background: #1976d2;
            color: white;
            border-color: #1976d2;
        }

        .card-action-btn.study:hover {
            background: #1565c0;
        }

        .card-action-btn.edit {
            background: #4caf50;
            color: white;
            border-color: #4caf50;
        }

        .card-action-btn.edit:hover {
            background: #45a049;
        }

        .card-action-btn.delete {
            background: #f44336;
            color: white;
            border-color: #f44336;
        }

        .card-action-btn.delete:hover {
            background: #d32f2f;
        }

        .flashcard-progress-indicator {
            position: absolute;
            bottom: 0;
            left: 0;
            right: 0;
            height: 3px;
            background: #f0f0f0;
        }

        .progress-bar-fill {
            height: 100%;
            transition: width 0.3s ease;
            border-radius: 0 0 12px 12px;
        }

        .progress-bar-fill.new {
            background: linear-gradient(90deg, #4caf50 0%, #45a049 100%);
            width: 25%;
        }

        .progress-bar-fill.learning {
            background: linear-gradient(90deg, #ff9800 0%, #f57c00 100%);
            width: 50%;
        }

        .progress-bar-fill.review {
            background: linear-gradient(90deg, #2196f3 0%, #1976d2 100%);
            width: 75%;
        }

        .progress-bar-fill.mature {
            background: linear-gradient(90deg, #9c27b0 0%, #7b1fa2 100%);
            width: 100%;
        }

        /* Responsive Design for Flashcard List */
        @media (max-width: 768px) {
            .flashcards-list {
                grid-template-columns: 1fr;
                gap: 12px;
            }
            
            .flashcard-item {
                padding: 12px;
            }
            
            .card-front-text {
                font-size: 16px;
            }
            
            .flashcard-actions {
                opacity: 1;
            }
        }

        /* Pronunciation Button Styles */
        .pronunciation-btn {
            background: none !important;
            border: none !important;
            font-size: 18px !important;
            margin-left: 8px !important;
            cursor: pointer !important;
            opacity: 0.7 !important;
            transition: opacity 0.2s ease !important;
            padding: 2px 4px !important;
            border-radius: 4px !important;
        }

        .pronunciation-btn:hover {
            opacity: 1 !important;
            background: rgba(25, 118, 210, 0.1) !important;
        }

        .pronunciation-btn:disabled {
            opacity: 0.4 !important;
            cursor: not-allowed !important;
        }

        /* Modal Styles - Force Light Theme Always */
        .flashcard-modal,
        .flashcard-modal[data-theme="light"],
        body.dark-theme .flashcard-modal,
        body[data-theme="dark"] .flashcard-modal,
        [data-theme="dark"] .flashcard-modal {
            position: fixed !important;
            top: 0 !important;
            left: 0 !important;
            right: 0 !important;
            bottom: 0 !important;
            background: rgba(250, 250, 250, 0.98) !important;
            display: flex !important;
            align-items: center !important;
            justify-content: center !important;
            z-index: 99999 !important;
            backdrop-filter: blur(3px) !important;
        }

        .flashcard-modal-content,
        .flashcard-modal-content[data-theme="light"],
        body.dark-theme .flashcard-modal-content,
        body[data-theme="dark"] .flashcard-modal-content,
        [data-theme="dark"] .flashcard-modal-content {
            background: #ffffff !important;
            border-radius: 16px !important;
            padding: 32px !important;
            max-width: 500px !important;
            width: 90% !important;
            max-height: 80vh !important;
            overflow-y: auto !important;
            box-shadow: 0 20px 60px rgba(0,0,0,0.15) !important;
            border: 3px solid #e8e8e8 !important;
            color: #333333 !important;
        }

        .modal-header {
            display: flex;
            justify-content: space-between;
            align-items: center;
            margin-bottom: 20px;
        }

        .modal-title {
            margin: 0;
            color: #1976d2;
            font-size: 18px;
            font-weight: 600;
        }

        .modal-close-btn {
            background: #f5f5f5;
            border: 1px solid #ddd;
            font-size: 20px;
            cursor: pointer;
            color: #666;
            padding: 8px 12px;
            width: 40px;
            height: 40px;
            border-radius: 50%;
            display: flex;
            align-items: center;
            justify-content: center;
            transition: all 0.2s ease;
        }

        .modal-close-btn:hover {
            background: #e0e0e0;
            transform: scale(1.1);
        }

        /* Modal Text Elements - Force Light Theme */
        .modal-word,
        body.dark-theme .modal-word,
        body[data-theme="dark"] .modal-word,
        [data-theme="dark"] .modal-word {
            font-size: 24px !important;
            font-weight: 600 !important;
            color: #1976d2 !important;
            margin-bottom: 12px !important;
            word-break: break-word !important;
        }

        .modal-translation,
        body.dark-theme .modal-translation,
        body[data-theme="dark"] .modal-translation,
        [data-theme="dark"] .modal-translation {
            font-size: 18px !important;
            color: #333333 !important;
            margin-bottom: 10px !important;
            line-height: 1.4 !important;
            font-weight: 500 !important;
        }

        .modal-pronunciation,
        body.dark-theme .modal-pronunciation,
        body[data-theme="dark"] .modal-pronunciation,
        [data-theme="dark"] .modal-pronunciation {
            font-size: 16px !important;
            color: #666666 !important;
            margin-bottom: 8px !important;
            font-style: italic !important;
            font-family: 'Courier New', monospace !important;
        }

        .modal-definition,
        body.dark-theme .modal-definition,
        body[data-theme="dark"] .modal-definition,
        [data-theme="dark"] .modal-definition {
            font-size: 14px !important;
            color: #555555 !important;
            margin-bottom: 12px !important;
            line-height: 1.4 !important;
        }

        .modal-title,
        body.dark-theme .modal-title,
        body[data-theme="dark"] .modal-title,
        [data-theme="dark"] .modal-title {
            margin: 0 !important;
            color: #1976d2 !important;
            font-size: 18px !important;
            font-weight: 600 !important;
        }

        .modal-meta {
            display: flex;
            flex-wrap: wrap;
            gap: 12px;
            align-items: center;
            margin-bottom: 20px;
        }

        .modal-language-badge {
            background: #1976d2;
            color: white;
            padding: 4px 8px;
            border-radius: 8px;
            font-size: 12px;
            font-weight: 500;
        }

        .modal-difficulty-badge {
            padding: 4px 8px;
            border-radius: 8px;
            font-size: 12px;
            font-weight: 500;
        }

        .modal-difficulty-badge.new {
            background: #e8f5e8;
            color: #2e7d2e;
        }

        .modal-difficulty-badge.learning {
            background: #fff3e0;
            color: #f57c00;
        }

        .modal-difficulty-badge.review {
            background: #e3f2fd;
            color: #1976d2;
        }

        .modal-difficulty-badge.mature {
            background: #f3e5f5;
            color: #7b1fa2;
        }

        .modal-stat {
            color: #666;
            font-size: 12px;
        }

        .modal-actions {
            display: flex;
            gap: 12px;
            justify-content: center;
        }

        .modal-action-btn {
            border: none;
            padding: 12px 20px;
            border-radius: 8px;
            cursor: pointer;
            font-size: 14px;
            font-weight: 500;
            transition: all 0.2s ease;
        }

        .modal-study-btn {
            background: #1976d2;
            color: white;
        }

        .modal-study-btn:hover {
            background: #1565c0;
            transform: translateY(-1px);
        }

        .modal-edit-btn {
            background: #4caf50;
            color: white;
        }

        .modal-edit-btn:hover {
            background: #45a049;
            transform: translateY(-1px);
        }

        /* Override Dark Mode for Flashcard List - Force Light Theme */
        @media (prefers-color-scheme: dark) {
            .flashcard-item,
            .flashcard-item * {
                background: #ffffff !important;
                color: #333333 !important;
                border-color: #e8e8e8 !important;
            }
            
            .card-front-text {
                color: #1565c0 !important;
            }
            
            .card-back-text {
                color: #424242 !important;
            }
            
            .card-pronunciation {
                color: #757575 !important;
            }
            
            .card-definition {
                color: #616161 !important;
            }
            
            .card-meta {
                color: #666666 !important;
            }
            
            .flashcard-item:hover {
                background: #ffffff !important;
                border-color: #1976d2 !important;
                box-shadow: 0 8px 20px rgba(0,0,0,0.12) !important;
            }
        }
            
            /* Override dark mode for flashcard modal to always be light */
            .flashcard-modal {
                background: rgba(240, 240, 240, 0.98) !important;
            }
            
            .flashcard-modal-content {
                background: #ffffff !important;
                border-color: #e8e8e8 !important;
                color: #333 !important;
            }
            
            .modal-word {
                color: #1976d2 !important;
            }
            
            .modal-translation {
                color: #333 !important;
            }
            
            .modal-close-btn {
                background: #f5f5f5 !important;
                color: #666 !important;
            }
        }

        /* Analytics View Styles */
        .analytics-view {
            padding: 20px;
            max-height: 100vh;
            overflow-y: auto;
        }

        .analytics-header {
            display: flex;
            justify-content: space-between;
            align-items: center;
            margin-bottom: 24px;
            padding-bottom: 16px;
            border-bottom: 2px solid #e0e0e0;
        }

        .analytics-header h3 {
            margin: 0;
            color: #1976d2;
            font-size: 20px;
        }

        .refresh-btn {
            background: #f5f5f5;
            border: 1px solid #ddd;
            border-radius: 6px;
            padding: 8px 16px;
            cursor: pointer;
            font-size: 14px;
            transition: all 0.2s ease;
        }

        .refresh-btn:hover {
            background: #e0e0e0;
            transform: translateY(-1px);
        }

        .analytics-overview {
            display: grid;
            grid-template-columns: repeat(auto-fit, minmax(150px, 1fr));
            gap: 16px;
            margin-bottom: 32px;
        }

        .metric-card {
            background: linear-gradient(135deg, #e3f2fd 0%, #bbdefb 100%);
            border-radius: 12px;
            padding: 20px;
            text-align: center;
            border: 1px solid #90caf9;
        }

        .metric-value {
            display: block;
            font-size: 32px;
            font-weight: 700;
            color: #1976d2;
            margin-bottom: 8px;
        }

        .metric-label {
            font-size: 14px;
            color: #1565c0;
            font-weight: 500;
        }

        .analytics-recommendations {
            margin-bottom: 32px;
        }

        .analytics-recommendations h4 {
            color: #1976d2;
            font-size: 18px;
            margin-bottom: 16px;
        }

        .recommendation-item {
            background: #ffffff;
            border: 1px solid #e0e0e0;
            border-radius: 8px;
            padding: 16px;
            margin-bottom: 12px;
            display: flex;
            align-items: flex-start;
            gap: 12px;
            transition: all 0.2s ease;
        }

        .recommendation-item:hover {
            box-shadow: 0 4px 12px rgba(0,0,0,0.1);
            border-color: #1976d2;
        }

        .recommendation-icon {
            font-size: 24px;
            flex-shrink: 0;
        }

        .recommendation-content {
            flex: 1;
        }

        .recommendation-content h5 {
            margin: 0 0 8px 0;
            color: #333;
            font-size: 16px;
        }

        .recommendation-content p {
            margin: 0 0 12px 0;
            color: #666;
            font-size: 14px;
            line-height: 1.4;
        }

        .recommendation-btn {
            background: #1976d2;
            color: white;
            border: none;
            padding: 6px 12px;
            border-radius: 4px;
            cursor: pointer;
            font-size: 12px;
            transition: background 0.2s ease;
        }

        .recommendation-btn:hover {
            background: #1565c0;
        }

        .analytics-actions {
            text-align: center;
        }

        .primary-btn {
            background: linear-gradient(135deg, #1976d2 0%, #1565c0 100%);
            color: white;
            border: none;
            padding: 16px 32px;
            border-radius: 8px;
            cursor: pointer;
            font-size: 16px;
            font-weight: 500;
            box-shadow: 0 4px 12px rgba(25, 118, 210, 0.3);
            transition: all 0.2s ease;
        }

        .primary-btn:hover {
            transform: translateY(-3px) scale(1.02);
            box-shadow: 0 8px 20px rgba(25, 118, 210, 0.5);
            animation: enhancedHover 0.3s cubic-bezier(0.4, 0, 0.2, 1);
            background: linear-gradient(135deg, #1976d2 0%, #1565c0 100%);
        }
        
        .primary-btn:active {
            transform: translateY(-1px) scale(0.98);
            box-shadow: 0 4px 12px rgba(25, 118, 210, 0.6);
        }

        .primary-btn:disabled {
            opacity: 0.6;
            cursor: not-allowed;
            transform: none;
        }
        
        .ai-loading {
            text-align: center;
            padding: 20px;
            color: #5f6368;
        }
        
        .loading-spinner {
            width: 24px;
            height: 24px;
            border: 3px solid #f3f3f3;
            border-top: 3px solid #1a73e8;
            border-radius: 50%;
            animation: spin 1s linear infinite;
            margin: 0 auto 12px;
        }
        
        @keyframes spin {
            0% { transform: rotate(0deg); }
            100% { transform: rotate(360deg); }
        }
        
        .ai-analysis-result {
            line-height: 1.6;
        }
        
        .ai-analysis .ai-section-title {
            color: #1a73e8;
            font-size: 15px;
            font-weight: 600;
            margin: 16px 0 8px 0;
            border-bottom: 2px solid #e8f0fe;
            padding-bottom: 4px;
        }
        
        .ai-analysis .ai-section-title:first-child {
            margin-top: 0;
        }
        
        .ai-analysis .ai-label {
            color: #333;
            font-weight: 600;
        }
        
        .ai-analysis .ai-item {
            margin: 6px 0;
            padding-left: 8px;
        }
        
        /* Simple AI Analysis Formatting - Easy to Read */
        .formatted-analysis {
            font-family: -apple-system, BlinkMacSystemFont, 'Segoe UI', Roboto, Arial, sans-serif;
            line-height: 1.6;
            color: #000000;
            font-size: 14px;
            background: #ffffff;
            padding: 16px;
        }
        
        .analysis-section {
            margin: 12px 0;
            color: #000000;
        }
        
        .analysis-section .section-icon {
            font-size: 16px;
            margin-right: 6px;
        }
        
        .analysis-section .section-content {
            margin-top: 6px;
            color: #000000;
            font-size: 14px;
        }
        
        .analysis-list-item {
            margin: 4px 0;
            padding: 2px 0;
            color: #000000;
            font-size: 14px;
        }
        
        .analysis-list-item .list-number {
            color: #000000;
            font-weight: normal;
            font-size: 14px;
            margin-right: 8px;
        }
        
        .analysis-bullet {
            margin: 4px 0;
            color: #000000;
            font-size: 14px;
        }
        
        .analysis-bullet::before {
            content: "• ";
            color: #000000;
        }
        
        .formatted-analysis h3 {
            color: #1976d2;
            font-size: 16px;
            font-weight: 600;
            margin: 20px 0 10px 0;
            padding: 0;
            border-bottom: 1px solid #e0e0e0;
            padding-bottom: 4px;
        }
        
        .formatted-analysis h3:first-child {
            margin-top: 0;
        }
        
        .formatted-analysis strong {
            color: #000000;
            font-weight: 600;
            font-size: 14px;
        }
        
        .formatted-analysis em {
            color: #000000;
            font-style: italic;
            font-size: 14px;
        }
        
        .formatted-analysis code {
            background: #f8f8f8;
            color: #000000;
            padding: 1px 3px;
            border-radius: 2px;
            font-family: monospace;
            font-size: 14px;
        }
        
        /* Minimal highlighting */
        .formatted-analysis .key-info {
            color: #000000;
            font-size: 14px;
        }
        
        .formatted-analysis .pronunciation-guide {
            background: #f0f8ff;
            color: #000000;
            padding: 2px 4px;
            border-radius: 2px;
            font-size: 14px;
        }
        
        .formatted-analysis .example-sentence {
            color: #000000;
            font-style: italic;
            font-size: 14px;
        }
        
        .ai-footer {
            margin-top: 16px;
            padding-top: 12px;
            border-top: 1px solid #f0f0f0;
            text-align: center;
            color: #999;
        }
        
        .ai-error {
            text-align: center;
            padding: 20px;
            color: #d93025;
        }
        
        .error-icon {
            font-size: 24px;
            margin-bottom: 8px;
        }
        
        .error-message {
            font-weight: 500;
            margin-bottom: 4px;
        }
        
        .error-details {
            font-size: 12px;
            color: #666;
            margin-bottom: 12px;
        }
        
        /* 發音網站選項樣式 */
        .pronunciation-options {
            display: flex;
            flex-direction: column;
            gap: 8px;
            margin-bottom: 16px;
            flex: 1;
            overflow-y: auto;
            padding-right: 8px;
        }
        
        .pronunciation-option {
            display: flex;
            align-items: center;
            justify-content: space-between;
            padding: 12px;
            border: 1px solid #e0e0e0;
            border-radius: 6px;
            background: white;
            transition: all 0.2s;
        }
        
        .pronunciation-option:hover {
            border-color: #1a73e8;
            background: #f8f9ff;
        }
        
        .pronunciation-option.primary {
            border-color: #1a73e8;
            background: #f8f9ff;
        }
        
        .option-info {
            display: flex;
            align-items: center;
            flex: 1;
        }
        
        .option-icon {
            font-size: 20px;
            margin-right: 10px;
        }
        
        .option-details h5 {
            margin: 0 0 2px 0;
            font-size: 14px;
            color: #202124;
        }
        
        .option-details p {
            margin: 0;
            font-size: 11px;
            color: #5f6368;
        }
        
        .option-badge {
            background: #1a73e8;
            color: white;
            padding: 2px 6px;
            border-radius: 3px;
            font-size: 10px;
            font-weight: 500;
            margin-right: 8px;
        }
        
        .option-badge.secondary {
            background: #34a853;
        }
        
        .option-badge.tertiary {
            background: #fbbc04;
            color: #333;
        }
        
        .option-badge.recommended {
            background: #4caf50;
            color: white;
        }
        
        .option-button {
            background: #1a73e8;
            color: white;
            border: none;
            padding: 6px 12px;
            border-radius: 4px;
            cursor: pointer;
            font-size: 12px;
            font-weight: 500;
            transition: background-color 0.2s;
        }
        
        .option-button:hover {
            background: #1557b0;
        }
        
        .category-header {
            background: #f8f9fa;
            padding: 12px 16px;
            border-left: 4px solid #1a73e8;
            margin: 16px 0 8px 0;
            display: flex;
            align-items: center;
            justify-content: space-between;
        }
        
        .category-header h4 {
            margin: 0;
            font-size: 14px;
            font-weight: 600;
            color: #1a73e8;
        }
        
        .category-count {
            background: #e3f2fd;
            color: #1976d2;
            padding: 2px 8px;
            border-radius: 12px;
            font-size: 11px;
            font-weight: 500;
        }
        
        .sites-header {
            margin-bottom: 16px;
            text-align: center;
        }
        
        .sites-header h4 {
            margin: 0 0 8px 0;
            color: #1a73e8;
            font-size: 16px;
        }
        
        .sites-header p {
            margin: 0;
            color: #666;
            font-size: 14px;
        }
        
        .site-descriptions {
            margin-top: 24px;
            padding-top: 16px;
            border-top: 1px solid #e0e0e0;
        }
        
        .site-info h6 {
            margin: 0 0 12px 0;
            color: #1a73e8;
            font-size: 14px;
            font-weight: 600;
        }
        
        .site-info ul {
            margin: 0;
            padding-left: 20px;
        }
        
        .site-info li {
            margin-bottom: 8px;
            font-size: 12px;
            line-height: 1.4;
            color: #333;
        }

        /* AI 語音相關樣式 */
        .ai-audio-section {
            background: #f8f9fa;
            border: 1px solid #e0e0e0;
            border-radius: 8px;
            margin-top: 12px;
            overflow: hidden;
        }
        
        .audio-header {
            background: #e8f0fe;
            border-bottom: 1px solid #d2e3fc;
            padding: 10px 16px;
            display: flex;
            justify-content: space-between;
            align-items: center;
        }
        
        .audio-header h5 {
            margin: 0;
            font-size: 13px;
            color: #1a73e8;
            font-weight: 500;
        }
        
        .audio-controls {
            display: flex;
            gap: 6px;
        }
        
        .audio-button {
            padding: 5px 10px;
            border: none;
            border-radius: 4px;
            font-size: 11px;
            cursor: pointer;
            transition: all 0.2s;
            font-weight: 500;
        }
        
        .audio-button.primary {
            background: #1a73e8;
            color: white;
        }
        
        .audio-button.primary:hover {
            background: #1557b0;
        }
        
        .audio-button.secondary {
            background: #f1f3f4;
            color: #5f6368;
            border: 1px solid #dadce0;
        }
        
        .audio-button.secondary:hover {
            background: #e8eaed;
        }
        
        .audio-content {
            padding: 12px;
        }
        
        .audio-placeholder {
            text-align: center;
            color: #5f6368;
            padding: 16px;
        }
        
        .audio-placeholder-icon {
            font-size: 24px;
            margin-bottom: 8px;
        }
        
        .audio-note {
            font-size: 11px;
            color: #999;
            font-style: italic;
            margin-top: 4px;
        }
        
        .audio-loading {
            text-align: center;
            padding: 16px;
            color: #5f6368;
        }
        
        .audio-player {
            background: white;
            border: 1px solid #e0e0e0;
            border-radius: 6px;
            padding: 12px;
        }
        
        .audio-info {
            margin-bottom: 12px;
        }
        
        .audio-text {
            font-weight: 500;
            color: #333;
            margin-bottom: 4px;
            font-size: 13px;
        }
        
        .audio-meta {
            font-size: 11px;
            color: #666;
        }
        
        .audio-controls-full {
            display: flex;
            flex-direction: column;
            gap: 8px;
        }
        
        #audioElement {
            width: 100%;
            height: 32px;
        }
        
        .audio-actions {
            display: flex;
            gap: 6px;
            justify-content: center;
        }
        
        .audio-action-btn {
            padding: 4px 8px;
            border: 1px solid #dadce0;
            background: #f8f9fa;
            border-radius: 3px;
            font-size: 10px;
            cursor: pointer;
            transition: all 0.2s;
        }
        
        .audio-action-btn:hover {
            background: #e8eaed;
        }
        
        .audio-error {
            text-align: center;
            padding: 16px;
            color: #d93025;
        }
        
        /* Status badges for error detection */
        .status-badge {
            display: inline-block;
            padding: 2px 6px;
            border-radius: 10px;
            font-size: 10px;
            font-weight: 500;
            margin-left: 8px;
            vertical-align: middle;
        }
        
        .status-badge.correct {
            background-color: #e8f5e8;
            color: #2e7d32;
            border: 1px solid #c8e6c9;
        }
        
        .status-badge.error {
            background-color: #ffebee;
            color: #c62828;
            border: 1px solid #ffcdd2;
        }
        
        /* Filter buttons for history */
        .history-filters {
            display: flex;
            gap: 8px;
            margin-bottom: 12px;
            padding: 0 16px;
        }
        
        .filter-btn {
            padding: 4px 8px;
            border: 1px solid #dadce0;
            background: #f8f9fa;
            color: #5f6368;
            border-radius: 12px;
            cursor: pointer;
            font-size: 11px;
            font-weight: 500;
            transition: all 0.2s;
        }
        
        .filter-btn:hover {
            background: #e8eaed;
        }
        
        .filter-btn.active {
            background: #1a73e8;
            color: white;
            border-color: #1a73e8;
        }
        
        .filter-btn.error-filter.active {
            background: #d93025;
            border-color: #d93025;
        }
        
        .filter-btn.correct-filter.active {
            background: #188038;
            border-color: #188038;
        }
    </style>
</head>
<body>
    <div class="header">
        <h1 data-i18n="header_title">YouGlish Quick Search</h1>
        <div style="display: flex; gap: 8px; align-items: center;">
            <div id="userInfo" class="user-info" style="display: none;">
                <img id="userAvatar" class="user-avatar" src="" alt="User">
                <span id="userEmail"></span>
            </div>
            <button id="signInBtn" class="auth-button">🔐 Sign In</button>
            <button id="signOutBtn" class="auth-button signed-in" style="display: none;">👤 Sign Out</button>
            <select id="headerLanguageSelect" style="background: rgba(255,255,255,0.2); border: none; color: white; padding: 4px 8px; border-radius: 4px; font-size: 12px;" title="Switch interface language" data-i18n-title="language_switch_tooltip">
                <option value="auto" data-i18n="ui_language_auto">Auto</option>
                <option value="en" data-i18n="ui_language_english">English</option>
                <option value="zh_TW" data-i18n="ui_language_chinese">中文</option>
                <option value="ja" data-i18n="ui_language_japanese">日本語</option>
                <option value="ko" data-i18n="ui_language_korean">한국어</option>
                <option value="nl" data-i18n="ui_language_dutch">Nederlands</option>
            </select>
            <button class="settings-button" data-i18n="settings_button">Settings</button>
        </div>
    </div>
    
    <!-- 手動搜尋區域 -->
    <div class="manual-search-section">
        <div class="search-form">
            <div class="search-input-container">
                <input type="text" id="manualSearchInput" data-i18n-placeholder="manual_search_placeholder" placeholder="輸入單字或片語..." />
                <select id="manualLanguageSelect">
                    <option value="auto" data-i18n="smart_detection">自動偵測</option>
                    <option value="english" data-i18n="language_english">英文</option>
                    <option value="japanese" data-i18n="language_japanese">日文</option>
                    <option value="korean" data-i18n="language_korean">韓文</option>
                    <option value="dutch" data-i18n="language_dutch">荷蘭文</option>
                </select>
                <button id="manualSearchBtn" data-i18n="search_button">搜尋</button>
            </div>
        </div>
    </div>
    
    <div id="searchInfo" class="search-info" style="display: none;">
        <div class="search-term" id="searchTerm"></div>
        <div class="search-language">
            <span data-i18n="language_label">Language:</span> <span id="searchLanguage"></span>
            <span id="languageBadge" class="language-badge"></span>
            <button id="openInNewTabBtn" class="new-tab-button" style="display: none;" data-i18n="new_tab">
                🔗 New Tab
            </button>
        </div>
    </div>
    
    <div class="main-container">
        <div id="welcome" class="welcome">
            <h2 data-i18n="welcome_title">🎯 YouGlish Quick Search</h2>
            <p data-i18n="welcome_description">Select text on any webpage, then:</p>
            <p data-i18n="welcome_step1">• Right-click and select "Search on YouGlish"</p>
            <p data-i18n="welcome_step2">• Or use the keyboard shortcut <kbd>Ctrl+Shift+Y</kbd></p>
            <p data-i18n="welcome_step3">• Or click the extension icon to open this panel</p>
            <p data-i18n="welcome_languages">Supports English, Japanese, Korean, Dutch</p>
            <hr style="margin: 16px 0; border: none; border-top: 1px solid #e0e0e0;">
            <p style="font-size: 12px; color: #666;" data-i18n="welcome_shortcut_note">
                Shortcuts can be customized at <code>chrome://extensions/shortcuts</code>
            </p>
        </div>
        
        <div id="searchResult" class="search-result" style="display: block;">
            <div class="result-header">
                <h3 data-i18n="search_results_title">📺 YouGlish 查詢結果</h3>
                <div class="view-controls">
                    <button id="showAnalysisBtn" class="view-button active" data-i18n="analysis_view">📊 分析</button>
                    <button id="showVideoBtn" class="view-button" data-i18n="video_view">🎥 影片</button>
                    <button id="showWebsitesBtn" class="view-button" data-i18n="websites_view">🌐 網站</button>
                    <button id="showHistoryBtn" class="view-button" data-i18n="history_view">📚 歷史</button>
                    <button id="showSavedReportsBtn" class="view-button" data-i18n="saved_reports_view">💾 已保存</button>
                    <button id="showFlashcardsBtn" class="view-button" data-i18n="flashcards_view">🃏 記憶卡</button>
                    <button id="showAnalyticsBtn" class="view-button">📊 學習統計</button>
                    <button id="openNewTabBtn" class="view-button" data-i18n="new_tab">🔗 新分頁</button>
                </div>
            </div>
            
            <!-- 分析視圖 -->
            <div id="analysisView" class="analysis-view">
                <div class="result-actions">
                    <button id="searchAgainBtn" class="action-button secondary" data-i18n="search_again" style="display: none;">
                        🔍 Search Other Content
                    </button>
                </div>
                
                <div class="result-info">
                    <div class="info-item">
                        <span class="info-label" data-i18n="search_term_label">Search Term:</span>
                        <span id="resultText" class="info-value"></span>
                    </div>
                    <div class="info-item">
                        <span class="info-label" data-i18n="language_label">Language:</span>
                        <span id="resultLanguage" class="info-value"></span>
                    </div>
                    <div class="info-item">
                        <span class="info-label" data-i18n="url_label">URL:</span>
                        <a id="resultUrl" class="info-link" href="#" target="_blank" data-i18n="click_to_open">Click to open</a>
                    </div>
                </div>
                
                <!-- AI 語音發音區域 -->
                <div id="aiAudioSection" class="ai-audio-section" style="display: none;">
                    <div class="audio-header">
                        <h5>🔊 AI 語音發音</h5>
                        <div class="audio-controls">
                            <button id="generateAudioBtn" class="audio-button primary">
                                🎵 生成語音
                            </button>
                            <button id="regenerateAudioBtn" class="audio-button secondary" style="display: none;">
                                🔄 重新生成
                            </button>
                            <button id="testAudioBtn" class="audio-button secondary" style="font-size: 10px;">
                                🧪 測試
                            </button>
                        </div>
                    </div>
                    
                    <div id="audioContent" class="audio-content">
                        <div id="audioPlaceholder" class="audio-placeholder">
                            <div class="placeholder-icon">🎵</div>
                            <p class="placeholder-text">點擊「生成語音」開始</p>
                        </div>
                        
                        <div id="audioLoading" class="audio-loading" style="display: none;">
                            <div class="loading-icon">⏳</div>
                            <p class="loading-text">正在生成語音...</p>
                        </div>
                        
                        <div id="audioResult" class="audio-result" style="display: none;">
                            <div class="audio-info">
                                <span class="audio-duration" id="audioDuration"></span>
                                <span class="audio-size" id="audioSize"></span>
                            </div>
                            
                            <div class="audio-player">
                                <audio id="aiAudio" controls preload="metadata" style="width: 100%;">
                                    <source id="audioSource" src="" type="audio/mpeg">
                                    您的瀏覽器不支援音頻播放
                                </audio>
                                <div class="audio-actions">
                                    <button id="playAudioBtn" class="audio-action-btn">
                                        ▶️ 播放
                                    </button>
                                    <button id="downloadAudioBtn" class="audio-action-btn">
                                        💾 下載
                                    </button>
                                    <button id="repeatAudioBtn" class="audio-action-btn">
                                        🔄 重複
                                    </button>
                                </div>
                            </div>
                        </div>
                        
                        <div id="audioError" class="audio-error" style="display: none;">
                            <div class="error-icon">⚠️</div>
                            <p class="error-message">語音生成失敗</p>
                            <p class="error-details" id="audioErrorDetails"></p>
                            <button id="retryAudioBtn" class="audio-button secondary">重試</button>
                        </div>
                    </div>
                </div>
                
                <!-- AI 分析區域 -->
                <div id="aiAnalysisSection" class="ai-analysis-section" style="display: none;">
                    <div class="section-header">
                        <h4 data-i18n="ai_analysis_title">🤖 AI Language Analysis</h4>
                        <div class="ai-controls">
                            <button id="generateAiAnalysisBtn" class="ai-button primary" data-i18n="generate_analysis">
                                ✨ Generate Analysis
                            </button>
                            <button id="refreshAiAnalysisBtn" class="ai-button secondary" style="display: none;" data-i18n="regenerate_analysis">
                                🔄 Regenerate
                            </button>
                            <button id="autoSaveToggleBtn" class="ai-button secondary auto-save-toggle active" data-i18n="auto_save_on" title="Click to toggle auto-save">
                                💾 Auto-Save
                            </button>
                            <button id="errorDetectionToggleBtn" class="ai-button secondary error-detection-toggle" title="啟用錯誤檢測功能（會增加分析時間）">
                                🔍 錯誤檢測
                            </button>
                            <button id="manualSaveBtn" class="ai-button primary" style="display: none;" data-i18n="save_this_report" title="Save this analysis to your saved reports">
                                💾 Save This Report
                            </button>
                        </div>
                    </div>
                    
                    <div id="aiAnalysisContent" class="ai-analysis-content">
                        <div id="aiAnalysisPlaceholder" class="ai-placeholder">
                            <div class="placeholder-icon">🎯</div>
                            <p data-i18n="ai_analysis_placeholder">Click 'Generate Analysis' and AI will provide:</p>
                            <ul>
                                <li data-i18n="ai_feature_pronunciation">📢 Pronunciation guidance and IPA</li>
                                <li data-i18n="ai_feature_explanation">📖 Vocabulary explanations and usage</li>
                                <li data-i18n="ai_feature_grammar">📝 Grammar analysis and sentence structure</li>
                                <li data-i18n="ai_feature_culture">🌍 Cultural context and usage scenarios</li>
                            </ul>
                            <p class="ai-note" data-i18n="ai_config_note">Configure AI API key in settings</p>
                        </div>

                        <!-- Quick Search Results - Shows immediately while AI loads -->
                        <div id="quickSearchResults" class="quick-search-results" style="display: none;">
                            <div class="quick-search-header">
                                <span class="quick-search-icon">⚡</span>
                                <span class="quick-search-title" data-i18n="quick_search_title">即時查詢結果</span>
                                <span class="ai-loading-indicator">🤖 AI 分析中...</span>
                            </div>
                            
                            <div class="quick-search-content">
                                <div class="quick-translation">
                                    <div class="translation-label" data-i18n="quick_translation">快速翻譯：</div>
                                    <div id="quickTranslation" class="translation-result">載入中...</div>
                                </div>
                                
                                <div class="quick-pronunciation">
                                    <div class="pronunciation-label" data-i18n="quick_pronunciation">發音：</div>
                                    <div id="quickPronunciation" class="pronunciation-result">載入中...</div>
                                </div>
                                
                                <div class="quick-definition">
                                    <div class="definition-label" data-i18n="quick_definition">簡要定義：</div>
                                    <div id="quickDefinition" class="definition-result">載入中...</div>
                                </div>
                                
                                <div class="quick-search-note">
                                    <span class="note-icon">💡</span>
                                    <span data-i18n="quick_search_note">完整 AI 分析即將完成，請稍候...</span>
                                </div>
                            </div>
                        </div>
                        
                        <div id="aiAnalysisLoading" class="ai-loading" style="display: none;">
                            <div class="loading-spinner"></div>
                            <p data-i18n="ai_analyzing">AI analyzing, please wait...</p>
                        </div>
                        
                        <div id="aiAnalysisResult" class="ai-analysis-result" style="display: none;">
                            <!-- AI 分析結果將在這裡顯示 -->
                        </div>
                        
                        <div id="aiAnalysisError" class="ai-error" style="display: none;">
                            <div class="error-icon">⚠️</div>
                            <p class="error-message">AI 分析失敗</p>
                            <p class="error-details"></p>
                            <button id="retryAiAnalysisBtn" class="ai-button secondary">重試</button>
                        </div>
                    </div>
                </div>
            </div>
            
            <!-- 影片視圖 -->
<<<<<<< HEAD
            <div id="videoView" class="video-view" style="display: none;">
                <!-- Video Learning Controls -->
                <div class="video-learning-controls" style="background: linear-gradient(135deg, #667eea 0%, #764ba2 100%); padding: 16px; border-radius: 8px; margin-bottom: 16px; color: white;">
                    <div class="video-learning-header" style="display: flex; align-items: center; justify-content: between; margin-bottom: 12px;">
                        <h4 style="margin: 0; display: flex; align-items: center; flex: 1;">
                            🎬 Learn While Watching
                        </h4>
                        <button id="videoLearningToggle" class="video-toggle-btn" style="background: rgba(255,255,255,0.2); border: none; color: white; padding: 6px 12px; border-radius: 4px; cursor: pointer; font-size: 11px;">
                            Enable
                        </button>
                    </div>
                    
                    <div id="videoLearningStatus" class="video-status" style="font-size: 12px; opacity: 0.9; margin-bottom: 8px;">
                        Open a video on YouTube, Netflix, Disney+, Prime Video, or Hulu to start learning!
                    </div>
                    
                    <div id="videoLearningStats" class="video-stats" style="display: none; font-size: 11px; opacity: 0.8;">
                        <div>📊 Words analyzed: <span id="wordsAnalyzed">0</span></div>
                        <div>🎯 Platform: <span id="currentPlatform">None</span></div>
                    </div>
                    
                    <div class="video-learning-actions" style="display: flex; gap: 8px; margin-top: 12px;">
                        <button id="clearVideoCache" class="video-action-btn" style="background: rgba(255,255,255,0.15); border: none; color: white; padding: 4px 8px; border-radius: 3px; cursor: pointer; font-size: 10px; opacity: 0.8;">
                            Clear Cache
                        </button>
                        <button id="videoAnalytics" class="video-action-btn" style="background: rgba(255,255,255,0.15); border: none; color: white; padding: 4px 8px; border-radius: 3px; cursor: pointer; font-size: 10px; opacity: 0.8;">
                            Analytics
                        </button>
                    </div>
                </div>
=======
            <div id="videoView" class="video-view" style="display: none; padding: 16px;">
                
                <!-- Quick Stats Card -->
                <div class="quick-stats-card" style="background: linear-gradient(135deg, #667eea 0%, #764ba2 100%); color: white; padding: 20px; border-radius: 12px; margin-bottom: 16px; text-align: center; transition: all 0.3s cubic-bezier(0.4, 0, 0.2, 1); cursor: pointer;">
                    <h3 style="margin: 0 0 16px 0; font-size: 18px;">📚 學習追踪器</h3>
                    <div style="display: grid; grid-template-columns: 1fr 1fr 1fr; gap: 16px;">
                        <div>
                            <div id="quickTotalSearches" style="font-size: 24px; font-weight: bold; margin-bottom: 4px;">0</div>
                            <div style="font-size: 12px; opacity: 0.9;">總搜尋</div>
                        </div>
                        <div>
                            <div id="quickUniqueWords" style="font-size: 24px; font-weight: bold; margin-bottom: 4px;">0</div>
                            <div style="font-size: 12px; opacity: 0.9;">詞彙量</div>
                        </div>
                        <div>
                            <div id="quickTodaySearches" style="font-size: 24px; font-weight: bold; margin-bottom: 4px;">0</div>
                            <div style="font-size: 12px; opacity: 0.9;">今日</div>
                        </div>
                    </div>
                    <button id="quickExportBtn" class="quick-action-btn" style="background: rgba(255,255,255,0.2); border: none; color: white; padding: 8px 16px; border-radius: 6px; cursor: pointer; font-size: 12px; margin-top: 12px;">
                        📥 匯出學習數據
                    </button>
                </div>

                <!-- Recent Activity -->
                <div class="learning-section" style="background: white; border-radius: 8px; padding: 16px; margin-bottom: 16px; box-shadow: 0 2px 8px rgba(0,0,0,0.1);">
                    <div style="display: flex; justify-content: space-between; align-items: center; margin-bottom: 12px;">
                        <h4 style="margin: 0; color: #333;">🕐 最近活動</h4>
                        <div style="display: flex; gap: 8px;">
                            <select id="quickTimeFilter" style="padding: 4px 8px; border: 1px solid #ddd; border-radius: 4px; font-size: 12px;">
                                <option value="all">全部</option>
                                <option value="today">今天</option>
                                <option value="week">本週</option>
                            </select>
                            <button id="quickClearBtn" style="background: #ff5722; color: white; border: none; padding: 4px 8px; border-radius: 4px; cursor: pointer; font-size: 11px;">清除</button>
                        </div>
                    </div>
                    <div id="quickHistoryList" style="max-height: 300px; overflow-y: auto; border: 1px solid #f0f0f0; border-radius: 4px; padding: 8px;">
                        <div style="text-align: center; color: #999; padding: 20px;">
                            <div style="font-size: 48px; margin-bottom: 16px;">📖</div>
                            <div style="font-size: 14px; margin-bottom: 8px;">尚無學習記錄</div>
                            <div style="font-size: 12px; color: #ccc; margin-bottom: 16px;">開始在 YouTube 上選擇文字來建立學習記錄</div>
                            
                            <!-- Useful learning links -->
                            <div style="background: #f8f9fa; border-radius: 8px; padding: 16px; margin-top: 20px; text-align: left;">
                                <h5 style="margin: 0 0 12px 0; color: #333; font-size: 14px;">🔗 推薦學習資源</h5>
                                <div style="display: flex; flex-direction: column; gap: 8px;">
                                    <a href="https://www.youtube.com/results?search_query=english+learning" target="_blank" 
                                       style="display: flex; align-items: center; text-decoration: none; color: #1a73e8; font-size: 12px; padding: 8px; border-radius: 4px; background: white; border: 1px solid #e0e0e0;">
                                        <span style="margin-right: 8px;">🎥</span>
                                        <span>YouTube 英語學習頻道</span>
                                    </a>
                                    <a href="https://www.youtube.com/results?search_query=language+exchange" target="_blank" 
                                       style="display: flex; align-items: center; text-decoration: none; color: #1a73e8; font-size: 12px; padding: 8px; border-radius: 4px; background: white; border: 1px solid #e0e0e0;">
                                        <span style="margin-right: 8px;">💬</span>
                                        <span>語言交換影片</span>
                                    </a>
                                    <a href="https://www.youtube.com/results?search_query=pronunciation+practice" target="_blank" 
                                       style="display: flex; align-items: center; text-decoration: none; color: #1a73e8; font-size: 12px; padding: 8px; border-radius: 4px; background: white; border: 1px solid #e0e0e0;">
                                        <span style="margin-right: 8px;">🗣️</span>
                                        <span>發音練習影片</span>
                                    </a>
                                </div>
                            </div>
                        </div>
                    </div>
                </div>

                <!-- Video Learning Queue -->
                <div class="learning-section" style="background: white; border-radius: 8px; padding: 16px; margin-bottom: 16px; box-shadow: 0 2px 8px rgba(0,0,0,0.1);">
                    <div style="display: flex; justify-content: space-between; align-items: center; margin-bottom: 12px;">
                        <h4 style="margin: 0; color: #333;">📹 學習影片列表</h4>
                        <div style="display: flex; gap: 8px;">
                            <button id="clearVideoQueueBtn" style="background: #ff5722; color: white; border: none; padding: 4px 8px; border-radius: 4px; cursor: pointer; font-size: 11px;" title="清除學習影片歷史">🗑️ 清除</button>
                            <button id="refreshVideoQueueBtn" style="background: #2196F3; color: white; border: none; padding: 4px 8px; border-radius: 4px; cursor: pointer; font-size: 11px;" title="重新整理影片列表">🔄 刷新</button>
                        </div>
                    </div>
                    <div id="videoLearningQueue" style="max-height: 280px; overflow-y: auto; border: 1px solid #f0f0f0; border-radius: 4px; padding: 8px;">
                        <div style="text-align: center; color: #999; padding: 30px 20px;">
                            <div style="font-size: 48px; margin-bottom: 16px;">🎬</div>
                            <div style="font-size: 14px; margin-bottom: 8px; color: #666;">尚無學習影片</div>
                            <div style="font-size: 12px; color: #ccc; margin-bottom: 16px;">在 YouTube 影片中點擊字幕開始學習</div>
                            <div style="display: flex; flex-direction: column; gap: 8px; margin-top: 16px;">
                                <a href="https://www.youtube.com/watch?v=dQw4w9WgXcQ" target="_blank" 
                                   style="display: flex; align-items: center; text-decoration: none; color: #1a73e8; font-size: 12px; padding: 8px; border-radius: 4px; background: #f8f9fa; border: 1px solid #e0e0e0; transition: all 0.2s;">
                                    <span style="margin-right: 8px;">🎓</span>
                                    <span>推薦英語學習影片</span>
                                </a>
                                <a href="https://www.youtube.com/results?search_query=english+conversation+practice" target="_blank" 
                                   style="display: flex; align-items: center; text-decoration: none; color: #1a73e8; font-size: 12px; padding: 8px; border-radius: 4px; background: #f8f9fa; border: 1px solid #e0e0e0; transition: all 0.2s;">
                                    <span style="margin-right: 8px;">💬</span>
                                    <span>會話練習影片</span>
                                </a>
                            </div>
                        </div>
                    </div>
                </div>

                <!-- AI Analysis Section -->
                <div id="videoAiAnalysisSection" style="background: white; border-radius: 8px; padding: 16px; margin-bottom: 16px; box-shadow: 0 2px 8px rgba(0,0,0,0.1); display: none;">
                    <div style="display: flex; justify-content: space-between; align-items: center; margin-bottom: 12px;">
                        <h4 style="margin: 0; color: #333;">💬 實際應用場景</h4>
                        <button id="closeAiAnalysis" style="background: #f0f0f0; border: none; padding: 4px 8px; border-radius: 4px; cursor: pointer; font-size: 11px; color: #666;">✕</button>
                    </div>
                    
                    <!-- Current Analysis Text -->
                    <div id="videoCurrentText" style="background: linear-gradient(135deg, #4CAF50 0%, #45a049 100%); color: white; padding: 12px; border-radius: 6px; margin-bottom: 12px;">
                        <div style="font-size: 12px; opacity: 0.9; margin-bottom: 6px;">學習內容:</div>
                        <div id="videoAnalysisText" style="font-size: 14px; font-weight: 500; word-wrap: break-word;"></div>
                    </div>
                    
                    <!-- AI Analysis Results -->
                    <div id="videoAiResults" style="border: 1px solid #f0f0f0; border-radius: 6px; padding: 12px; min-height: 100px; max-height: 300px; overflow-y: auto;">
                        <div id="videoAiLoading" style="text-align: center; color: #666; padding: 20px;">
                            <div style="font-size: 24px; margin-bottom: 8px;">💭</div>
                            <div>生成實際應用場景中...</div>
                        </div>
                        <div id="videoAiContent" style="display: none;"></div>
                        <div id="videoAiError" style="display: none; text-align: center; color: #ff5722; padding: 20px;">
                            <div style="font-size: 24px; margin-bottom: 8px;">❌</div>
                            <div>分析失敗，請重試</div>
                        </div>
                    </div>
                    
                    <!-- AI Analysis Actions -->
                    <div style="display: flex; gap: 8px; margin-top: 12px; flex-wrap: wrap;">
                        <button id="videoSaveAnalysis" style="background: #4CAF50; color: white; border: none; padding: 6px 12px; border-radius: 4px; cursor: pointer; font-size: 11px;">💾 保存應用</button>
                        <button id="videoRetryAnalysis" style="background: #FF9800; color: white; border: none; padding: 6px 12px; border-radius: 4px; cursor: pointer; font-size: 11px;">🔄 重新生成</button>
                        <button id="videoSpeakText" style="background: #2196F3; color: white; border: none; padding: 6px 12px; border-radius: 4px; cursor: pointer; font-size: 11px;">🔊 朗讀</button>
                    </div>
                </div>

                <!-- Quick Review & Learning Tools -->
                <div class="learning-section" style="background: white; border-radius: 8px; padding: 16px; box-shadow: 0 2px 8px rgba(0,0,0,0.1);">
                    <h4 style="margin: 0 0 12px 0; color: #333;">🔄 快速複習</h4>
                    
                    <!-- Recent Learning Items for Review -->
                    <div style="background: #f8f9fa; border-radius: 6px; padding: 12px; margin-bottom: 16px;">
                        <div style="display: flex; justify-content: between-between; align-items: center; margin-bottom: 8px;">
                            <div style="font-size: 12px; color: #666; font-weight: 500;">📖 待複習項目</div>
                            <button id="startQuickReviewBtn" style="background: #4CAF50; color: white; border: none; padding: 4px 8px; border-radius: 4px; cursor: pointer; font-size: 11px;" title="開始快速複習">▶️ 開始</button>
                        </div>
                        <div id="reviewItemsList" style="max-height: 120px; overflow-y: auto;">
                            <div style="text-align: center; color: #999; padding: 20px; font-size: 12px;">
                                暫無待複習項目
                            </div>
                        </div>
                    </div>

                    <!-- Learning Progress Dashboard -->
                    <div style="display: grid; grid-template-columns: 1fr 1fr; gap: 12px; margin-bottom: 16px;">
                        <div style="background: linear-gradient(135deg, #FF6B6B 0%, #FF8E53 100%); color: white; padding: 12px; border-radius: 6px; text-align: center;">
                            <div style="font-size: 18px; font-weight: bold; margin-bottom: 4px;" id="todayLearningCount">0</div>
                            <div style="font-size: 11px; opacity: 0.9;">今日學習</div>
                        </div>
                        
                        <div style="background: linear-gradient(135deg, #4ECDC4 0%, #44A08D 100%); color: white; padding: 12px; border-radius: 6px; text-align: center;">
                            <div style="font-size: 18px; font-weight: bold; margin-bottom: 4px;" id="weekStreakCount">0</div>
                            <div style="font-size: 11px; opacity: 0.9;">本週連續</div>
                        </div>
                    </div>

                    <!-- Quick Actions for YouTube Learning -->
                    <div style="display: grid; grid-template-columns: 1fr 1fr; gap: 8px;">
                        <button id="openYouTubeBtn" style="background: #FF0000; color: white; border: none; padding: 8px; border-radius: 4px; cursor: pointer; font-size: 11px; display: flex; align-items: center; justify-content: center; gap: 4px;" title="開啟 YouTube">
                            <span>🎥</span>
                            <span>開啟 YouTube</span>
                        </button>
                        <button id="practiceRecentBtn" style="background: #9C27B0; color: white; border: none; padding: 8px; border-radius: 4px; cursor: pointer; font-size: 11px; display: flex; align-items: center; justify-content: center; gap: 4px;" title="練習最近學習的內容">
                            <span>🎯</span>
                            <span>練習模式</span>
                        </button>
                    </div>
                </div>
            </div>
            
            <!-- 網站視圖 -->
            <div id="websitesView" class="websites-view" style="display: none;">
                <div class="websites-header">
                    <h3>🌐 發音學習網站</h3>
                    <p data-i18n="websites_description">選擇最適合的發音學習網站來學習您搜尋的內容</p>
                </div>
>>>>>>> cb89f04b
                
                <div class="pronunciation-sites">
                    <div class="sites-header">
                        <h4>🎯 發音資源</h4>
                        <p data-i18n="pronunciation_sites_description">Choose the most suitable pronunciation website:</p>
                    </div>
                    
                    <div id="websitePronunciationOptions" class="pronunciation-options">
                        <!-- 動態生成的發音網站選項 -->
                    </div>
                    
                    <div class="site-descriptions">
                        <div class="site-info">
                            <h6 data-i18n="site_descriptions_title">📖 Website Descriptions</h6>
                            <ul id="websiteSiteDescriptions">
                                <!-- 動態生成的網站描述 -->
                            </ul>
                        </div>
                    </div>
                </div>
                
                <!-- 網站顯示區域 -->
                <div id="websiteIframeContainer" class="iframe-container" style="display: none; margin-top: 16px;">
                    <div id="currentWebsiteName" style="background: linear-gradient(135deg, #1a73e8 0%, #1565c0 100%); color: white; padding: 12px 16px; font-size: 14px; font-weight: 500; display: none; border-radius: 8px 8px 0 0; box-shadow: 0 2px 8px rgba(0,0,0,0.1);"></div>
                    <div id="websiteLoading" class="loading" style="display: none;">
                        <div>載入中...</div>
                    </div>
                    <div id="websiteError" class="error" style="display: none;">
                        載入失敗，請重試
                    </div>
                    <iframe id="websiteFrame" name="websiteFrame" src="about:blank" style="width: 100%; height: 600px; border: 1px solid #e0e0e0; background: white; border-radius: 0 0 8px 8px; box-shadow: 0 2px 8px rgba(0,0,0,0.1);"></iframe>
                </div>
            </div>
            
            <!-- 歷史記錄視圖 -->
            <div id="historyView" class="history-view" style="display: none;">
                <div class="history-controls">
                    <div class="history-search">
                        <input type="text" id="historySearchInput" data-i18n-placeholder="search_history" placeholder="Search history..." />
                        <select id="historyLanguageFilter">
                            <option value="" data-i18n="all_languages">All Languages</option>
                            <option value="english" data-i18n="language_english">English</option>
                            <option value="japanese" data-i18n="language_japanese">Japanese</option>
                            <option value="korean" data-i18n="language_korean">Korean</option>
                            <option value="dutch" data-i18n="language_dutch">Dutch</option>
                        </select>
                        <button id="clearHistoryBtn" class="clear-btn" data-i18n="clear_history">Clear History</button>
                    </div>
                    
                    <!-- Error status filters -->
                    <div class="history-filters">
                        <button id="filterAllBtn" class="filter-btn active" data-filter="all">全部</button>
                        <button id="filterCorrectBtn" class="filter-btn correct-filter" data-filter="correct">✅ 正確</button>
                        <button id="filterErrorBtn" class="filter-btn error-filter" data-filter="error">❌ 錯誤</button>
                        <button id="filterUnanalyzedBtn" class="filter-btn" data-filter="unanalyzed">🔍 未分析</button>
                    </div>
                </div>
                
                <div class="history-stats" id="historyStats">
                    <!-- 歷史統計信息 -->
                </div>
                
                <div class="history-list" id="historyList">
                    <!-- 動態生成的歷史記錄 -->
                </div>
                
                <div class="history-empty" id="historyEmpty" style="display: none;">
                    <p data-i18n="history_empty_title">📝 No search history yet</p>
                    <p data-i18n="history_empty_desc">Start searching for words or phrases to build your learning record!</p>
                </div>
            </div>
            
            <!-- 已保存報告視圖 -->
            <div id="savedReportsView" class="saved-reports-view" style="display: none;">
                <div class="saved-reports-controls">
                    <div class="saved-reports-search">
                        <input type="text" id="savedReportsSearchInput" data-i18n-placeholder="search_saved_reports" placeholder="Search saved reports..." />
                        <select id="savedReportsLanguageFilter">
                            <option value="" data-i18n="all_languages">All Languages</option>
                            <option value="english" data-i18n="language_english">English</option>
                            <option value="japanese" data-i18n="language_japanese">Japanese</option>
                            <option value="korean" data-i18n="language_korean">Korean</option>
                            <option value="dutch" data-i18n="language_dutch">Dutch</option>
                        </select>
                        <select id="savedReportsTagFilter">
                            <option value="" data-i18n="all_tags">All Tags</option>
                            <!-- Dynamic tag options will be populated here -->
                        </select>
                        <select id="savedReportsDateFilter">
                            <option value="">📅 All Dates</option>
                            <option value="today">📅 Today</option>
                            <option value="week">📅 This Week</option>
                            <option value="month">📅 This Month</option>
                            <option value="custom">📅 Custom Range</option>
                        </select>
                        <div class="export-dropdown">
                            <button id="exportReportsBtn" class="export-btn" data-i18n="export_reports">💾 Export ▼</button>
                            <div id="exportDropdown" class="export-dropdown-content">
                                <a href="#" id="exportMarkdown">📝 Markdown</a>
                                <a href="#" id="exportHeptabase">🧠 Heptabase</a>
                                <a href="#" id="exportObsidian">🔗 Obsidian</a>
                                <a href="#" id="exportNotion">📄 Notion API</a>
                                <a href="#" id="exportEmail">📧 Send Email</a>
                                <a href="#" id="exportJSON">📊 JSON</a>
                            </div>
                        </div>
                    </div>
                    <div class="date-range-inputs" id="dateRangeInputs" style="display: none;">
                        <input type="date" id="startDate" placeholder="Start date" />
                        <span style="padding: 0 10px;">to</span>
                        <input type="date" id="endDate" placeholder="End date" />
                    </div>
                    <div class="saved-reports-filters">
                        <label>
                            <input type="checkbox" id="favoritesOnlyFilter" />
                            <span data-i18n="favorites_only">⭐ Favorites Only</span>
                        </label>
                        <button id="cleanupDuplicatesBtn" class="cleanup-btn">🗂️ Clean Duplicates</button>
                        <button id="createAllFlashcardsBtn" class="flashcard-bulk-btn">🃏 Create All Flashcards</button>
                        <button id="syncToNotionBtn" class="notion-sync-btn">📄 Sync to Notion</button>
                        <button id="reAnalyzeReportsBtn" class="re-analyze-btn" title="重新分析所有報告的錯誤狀態">🔄 Re-analyze Errors</button>
                    </div>
                    
                    <!-- Error status filters for saved reports -->
                    <div class="history-filters">
                        <button id="reportsFilterAllBtn" class="filter-btn active" data-filter="all">全部</button>
                        <button id="reportsFilterCorrectBtn" class="filter-btn correct-filter" data-filter="correct">✅ 正確</button>
                        <button id="reportsFilterErrorBtn" class="filter-btn error-filter" data-filter="error">❌ 錯誤</button>
                        <button id="reportsFilterUnanalyzedBtn" class="filter-btn" data-filter="unanalyzed">🔍 未分析</button>
                    </div>
                </div>
                
                <div class="saved-reports-stats" id="savedReportsStats">
                    <!-- 保存報告統計信息 -->
                </div>
                
                <div class="saved-reports-list" id="savedReportsList">
                    <!-- 動態生成的保存報告 -->
                </div>
                
                <div class="saved-reports-empty" id="savedReportsEmpty" style="display: none;">
                    <p data-i18n="saved_reports_empty_title">📝 No saved reports yet</p>
                    <p data-i18n="saved_reports_empty_desc">Generate AI analysis to automatically save reports!</p>
                </div>
            </div>
            
            <!-- 記憶卡視圖 -->
            <div id="flashcardsView" class="flashcards-view" style="display: none;">
                <div class="flashcards-header">
                    <h3>🃏 記憶卡系統</h3>
                    <div class="flashcards-stats">
                        <span id="totalCards" class="stat-item">總卡片: 0</span>
                        <span id="studyProgress" class="stat-item">學習進度: 0%</span>
                        <span id="todayReviews" class="stat-item">今日複習: 0</span>
                    </div>
                </div>
                
                <!-- 記憶卡控制面板 -->
                <div class="flashcards-controls">
                    <div class="control-row">
                        <button id="createFlashcardBtn" class="flashcard-btn primary">
                            <span class="btn-icon">➕</span>
                            <span data-i18n="create_flashcard">建立記憶卡</span>
                        </button>
                        <button id="studyModeBtn" class="flashcard-btn primary">
                            <span class="btn-icon">🎯</span>
                            <span data-i18n="start_study">開始學習</span>
                        </button>
                    </div>
                    
                    <div class="study-options">
                        <div class="study-mode-selector">
                            <label data-i18n="study_mode">學習模式:</label>
                            <select id="studyModeSelect">
                                <option value="word-to-translation" data-i18n="word_to_translation">單字 → 翻譯</option>
                                <option value="translation-to-word" data-i18n="translation_to_word">翻譯 → 單字</option>
                                <option value="audio-to-meaning" data-i18n="audio_to_meaning">發音 → 含義</option>
                                <option value="mixed" data-i18n="mixed_mode">混合模式</option>
                            </select>
                        </div>
                        
                        <div class="difficulty-filter">
                            <label data-i18n="difficulty">難度篩選:</label>
                            <select id="difficultyFilter">
                                <option value="all" data-i18n="all_difficulties">所有難度</option>
                                <option value="new" data-i18n="new_cards">新卡片</option>
                                <option value="learning" data-i18n="learning_cards">學習中</option>
                                <option value="review" data-i18n="review_cards">複習卡片</option>
                                <option value="difficult" data-i18n="difficult_cards">困難卡片</option>
                            </select>
                        </div>
                    </div>
                </div>
                
                <!-- 記憶卡列表 -->
                <div class="flashcards-list" id="flashcardsList">
                    <!-- 動態生成的記憶卡 -->
                </div>
                
                <!-- 學習模式界面 -->
                <div id="studyInterface" class="study-interface" style="display: none;">
                    <div class="study-card">
                        <div class="study-progress">
                            <div class="progress-bar">
                                <div id="progressFill" class="progress-fill"></div>
                            </div>
                            <span id="cardCounter" class="card-counter">1 / 10</span>
                        </div>
                        
                        <div class="flashcard-container">
                            <div id="flashcard" class="flashcard">
                                <div class="card-front">
                                    <div class="card-content">
                                        <div id="frontText" class="card-text">Loading...</div>
                                        <button id="audioPlayBtn" class="audio-btn" style="display: none;">🔊</button>
                                    </div>
                                </div>
                                <div class="card-back" style="display: none;">
                                    <div class="card-content">
                                        <div id="backText" class="card-text">Loading...</div>
                                        <div id="cardDefinition" class="card-definition"></div>
                                        <div id="cardPronunciation" class="card-pronunciation"></div>
                                    </div>
                                </div>
                            </div>
                        </div>
                        
                        <div class="study-controls">
                            <button id="flipCardBtn" class="study-btn primary">
                                <span data-i18n="flip_card">翻轉卡片</span>
                            </button>
                        </div>
                        
                        <div id="answerButtons" class="answer-buttons" style="display: none;">
                            <button id="againBtn" class="answer-btn again" data-difficulty="0">
                                <span class="btn-label" data-i18n="again">再次學習</span>
                                <span class="btn-time">< 1分鐘</span>
                            </button>
                            <button id="hardBtn" class="answer-btn hard" data-difficulty="1">
                                <span class="btn-label" data-i18n="hard">困難</span>
                                <span class="btn-time">< 6分鐘</span>
                            </button>
                            <button id="goodBtn" class="answer-btn good" data-difficulty="2">
                                <span class="btn-label" data-i18n="good">良好</span>
                                <span class="btn-time">< 10分鐘</span>
                            </button>
                            <button id="easyBtn" class="answer-btn easy" data-difficulty="3">
                                <span class="btn-label" data-i18n="easy">簡單</span>
                                <span class="btn-time">4天</span>
                            </button>
                        </div>
                        
                        <div class="study-navigation">
                            <button id="exitStudyBtn" class="nav-btn secondary" data-i18n="exit_study">退出學習</button>
                            <button id="nextCardBtn" class="nav-btn primary" data-i18n="next_card">下一張卡片</button>
                        </div>
                    </div>
                </div>
                
                <!-- 空狀態 -->
                <div class="flashcards-empty" id="flashcardsEmpty">
                    <div class="empty-icon">🃏</div>
                    <h3 data-i18n="no_flashcards">還沒有記憶卡</h3>
                    <p data-i18n="create_first_flashcard">建立您的第一張記憶卡開始學習！</p>
                    <button id="createFirstCardBtn" class="flashcard-btn primary">
                        <span data-i18n="create_first_card">建立第一張卡片</span>
                    </button>
                </div>
            </div>
            
            <!-- 學習統計視圖 -->
            <div id="analyticsView" class="analytics-view" style="display: none;">
                <div class="analytics-header">
                    <h3>📊 學習統計</h3>
                    <button id="refreshAnalyticsBtn" class="refresh-btn">🔄 重新整理</button>
                </div>
                
                <div class="analytics-overview">
                    <div class="metric-card" title="您創建的記憶卡總數" data-detail="cards">
                        <span class="metric-value" id="totalVocab">0</span>
                        <span class="metric-label">記憶卡總數</span>
                        <div class="metric-detail" id="totalVocabDetail"></div>
                    </div>
                    <div class="metric-card" title="連續學習天數" data-detail="streak">
                        <span class="metric-value" id="currentStreak">0</span>
                        <span class="metric-label">學習連續天數</span>
                        <div class="metric-detail" id="streakDetail"></div>
                    </div>
                    <div class="metric-card" title="答對率：複習記憶卡時答對的百分比，越高表示記得越好" data-detail="retention">
                        <span class="metric-value" id="retentionRate">0%</span>
                        <span class="metric-label">複習答對率</span>
                        <div class="metric-detail" id="retentionDetail"></div>
                    </div>
                </div>
                
                <!-- 詳細統計說明 -->
                <div id="analyticsExplanation" style="
                    background: #f8f9fa; 
                    padding: 16px; 
                    border-radius: 8px; 
                    margin-top: 16px;
                    border-left: 4px solid #1976d2;
                ">
                    <h4 style="margin: 0 0 8px 0; color: #1976d2;">📊 如何累積統計數據</h4>
                    <div style="font-size: 14px; line-height: 1.5; color: #666;">
                        <p style="margin: 4px 0;"><strong>建立記憶卡</strong>：搜尋單字後點擊「建立記憶卡」</p>
                        <p style="margin: 4px 0;"><strong>開始學習</strong>：在記憶卡頁面點擊「開始學習」</p>
                        <p style="margin: 4px 0;"><strong>完成複習</strong>：學習時選擇難易度（簡單/困難/忘記/記住）</p>
                        <p style="margin: 4px 0;"><strong>查看進步</strong>：數據會在每次學習後更新</p>
                    </div>
                </div>
                
                <div class="analytics-recommendations">
                    <h4>🎯 個人化建議</h4>
                    <div id="recommendationsList"></div>
                </div>
                
                <div class="analytics-actions">
                    <button id="generateStudyBtn" class="primary-btn">📚 智能學習計劃</button>
                </div>
            </div>
            
        </div>
    </div>
    
    <script src="lib/i18n-helper.js"></script>
    <script src="lib/ai-service.js"></script>
    <script src="lib/storage-manager.js"></script>
    <script src="lib/history-manager.js"></script>
    <script src="lib/lang-detect.js"></script>
    <script src="lib/export-templates.js"></script>
    <script src="lib/flashcard-manager.js"></script>
    <script src="lib/security-utils.js"></script>
    <script src="lib/performance-utils.js"></script>
    <script src="lib/error-handler.js"></script>
    <script src="security-fixes.js"></script>
    <script src="lib/learning-analytics.js"></script>
    <script src="lib/study-session-generator.js"></script>
    <script src="lib/notion-integration.js"></script>
    <script src="lib/auth-manager.js"></script>
    <script src="lib/cloud-sync-manager.js"></script>
    <script src="lib/analytics-manager.js"></script>
    <script src="lib/subscription-manager.js"></script>
    <script src="sidepanel.js"></script>
</body>
</html><|MERGE_RESOLUTION|>--- conflicted
+++ resolved
@@ -3916,38 +3916,6 @@
             </div>
             
             <!-- 影片視圖 -->
-<<<<<<< HEAD
-            <div id="videoView" class="video-view" style="display: none;">
-                <!-- Video Learning Controls -->
-                <div class="video-learning-controls" style="background: linear-gradient(135deg, #667eea 0%, #764ba2 100%); padding: 16px; border-radius: 8px; margin-bottom: 16px; color: white;">
-                    <div class="video-learning-header" style="display: flex; align-items: center; justify-content: between; margin-bottom: 12px;">
-                        <h4 style="margin: 0; display: flex; align-items: center; flex: 1;">
-                            🎬 Learn While Watching
-                        </h4>
-                        <button id="videoLearningToggle" class="video-toggle-btn" style="background: rgba(255,255,255,0.2); border: none; color: white; padding: 6px 12px; border-radius: 4px; cursor: pointer; font-size: 11px;">
-                            Enable
-                        </button>
-                    </div>
-                    
-                    <div id="videoLearningStatus" class="video-status" style="font-size: 12px; opacity: 0.9; margin-bottom: 8px;">
-                        Open a video on YouTube, Netflix, Disney+, Prime Video, or Hulu to start learning!
-                    </div>
-                    
-                    <div id="videoLearningStats" class="video-stats" style="display: none; font-size: 11px; opacity: 0.8;">
-                        <div>📊 Words analyzed: <span id="wordsAnalyzed">0</span></div>
-                        <div>🎯 Platform: <span id="currentPlatform">None</span></div>
-                    </div>
-                    
-                    <div class="video-learning-actions" style="display: flex; gap: 8px; margin-top: 12px;">
-                        <button id="clearVideoCache" class="video-action-btn" style="background: rgba(255,255,255,0.15); border: none; color: white; padding: 4px 8px; border-radius: 3px; cursor: pointer; font-size: 10px; opacity: 0.8;">
-                            Clear Cache
-                        </button>
-                        <button id="videoAnalytics" class="video-action-btn" style="background: rgba(255,255,255,0.15); border: none; color: white; padding: 4px 8px; border-radius: 3px; cursor: pointer; font-size: 10px; opacity: 0.8;">
-                            Analytics
-                        </button>
-                    </div>
-                </div>
-=======
             <div id="videoView" class="video-view" style="display: none; padding: 16px;">
                 
                 <!-- Quick Stats Card -->
@@ -4130,7 +4098,6 @@
                     <h3>🌐 發音學習網站</h3>
                     <p data-i18n="websites_description">選擇最適合的發音學習網站來學習您搜尋的內容</p>
                 </div>
->>>>>>> cb89f04b
                 
                 <div class="pronunciation-sites">
                     <div class="sites-header">
